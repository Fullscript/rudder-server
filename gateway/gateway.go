--- conflicted
+++ resolved
@@ -1043,12 +1043,6 @@
 		gateway.protocolHandler = application.Features().Protocols.Setup()
 	}
 
-<<<<<<< HEAD
-	rruntime.Go(func() {
-		gateway.webRequestRouter()
-	})
-=======
->>>>>>> ab9e088e
 	rruntime.Go(func() {
 		gateway.backendConfigSubscriber()
 	})
