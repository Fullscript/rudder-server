--- conflicted
+++ resolved
@@ -215,11 +215,7 @@
 		var rateLimiter ratelimiter.HandleT
 
 		rateLimiter.SetUp()
-<<<<<<< HEAD
-		gateway.Setup(application, backendconfig.DefaultBackendConfig, &gatewayDB, &rateLimiter, stats.DefaultStats, clearDB)
-=======
 		gateway.Setup(application, backendconfig.DefaultBackendConfig, &gatewayDB, &rateLimiter, stats.DefaultStats, clearDB, versionHandler)
->>>>>>> 51843861
 		gateway.StartWebHandler()
 	}
 	//go readIOforResume(router) //keeping it as input from IO, to be replaced by UI
@@ -250,14 +246,9 @@
 	}
 
 	if enableProcessor {
-<<<<<<< HEAD
-		var processor processor.HandleT
-		processor.Setup(gatewayDB, routerDB, batchRouterDB)
-=======
 		var processor = processor.NewProcessor()
 		processor.Setup(backendconfig.DefaultBackendConfig, gatewayDB, routerDB, batchRouterDB, stats.DefaultStats)
 		processor.Start()
->>>>>>> 51843861
 
 		if !isReplayServer {
 			var replay replay.ReplayProcessorT
