--- conflicted
+++ resolved
@@ -218,12 +218,8 @@
 	backendconfig.Subscribe(ch, "backendConfig")
 	for {
 		config := <-ch
-<<<<<<< HEAD
+		customManager.configSubscriberLock.Lock()
 		allSources := config.Data.(backendconfig.ConfigT)
-=======
-		customManager.configSubscriberLock.Lock()
-		allSources := config.Data.(backendconfig.SourcesT)
->>>>>>> 9857a245
 		for _, source := range allSources.Sources {
 			for _, destination := range source.Destinations {
 				if destination.DestinationDefinition.Name == customManager.destType {
