--- conflicted
+++ resolved
@@ -49,9 +49,6 @@
 numTransformWorker = 8
 maxRetry = 3
 retrySleepInMS = 100
-<<<<<<< HEAD
 
 [BackendConfig]
-pollIntervalInS = 5
-=======
->>>>>>> c3bb64c1
+pollIntervalInS = 5