--- conflicted
+++ resolved
@@ -29,14 +29,4 @@
       context: ./rudder-transformer/
       dockerfile: Dockerfile
     ports:
-      - "9090:9090"
-<<<<<<< HEAD
-=======
-
-  u-transformer:
-    build:
-      context: ./rudder-transformer/
-      dockerfile: Dockerfile-ut
-    ports:
-      - "9191:9191"
->>>>>>> 2aea2bd6
+      - "9090:9090"