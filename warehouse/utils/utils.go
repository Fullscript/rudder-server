package warehouseutils

import (
	"database/sql"
	"encoding/json"
	"errors"
	"fmt"
	"os"
	"regexp"
	"sort"
	"strings"
	"time"

	"github.com/iancoleman/strcase"
	"github.com/tidwall/gjson"

	"github.com/rudderlabs/rudder-server/config"
	backendconfig "github.com/rudderlabs/rudder-server/config/backend-config"
	"github.com/rudderlabs/rudder-server/services/filemanager"
	"github.com/rudderlabs/rudder-server/services/stats"
	"github.com/rudderlabs/rudder-server/utils/logger"
	"github.com/rudderlabs/rudder-server/utils/misc"
)

const (
	RS            = "RS"
	BQ            = "BQ"
	SNOWFLAKE     = "SNOWFLAKE"
	POSTGRES      = "POSTGRES"
	CLICKHOUSE    = "CLICKHOUSE"
	MSSQL         = "MSSQL"
	AZURE_SYNAPSE = "AZURE_SYNAPSE"
)

const (
	StagingFileSucceededState = "succeeded"
	StagingFileFailedState    = "failed"
	StagingFileExecutingState = "executing"
	StagingFileAbortedState   = "aborted"
	StagingFileWaitingState   = "waiting"
)

// warehouse table names
const (
	WarehouseStagingFilesTable = "wh_staging_files"
	WarehouseLoadFilesTable    = "wh_load_files"
	WarehouseUploadsTable      = "wh_uploads"
	WarehouseTableUploadsTable = "wh_table_uploads"
	WarehouseSchemasTable      = "wh_schemas"
)

const (
	DiscardsTable           = "rudder_discards"
	IdentityMergeRulesTable = "rudder_identity_merge_rules"
	IdentityMappingsTable   = "rudder_identity_mappings"
	SyncFrequency           = "syncFrequency"
	SyncStartAt             = "syncStartAt"
	ExcludeWindow           = "excludeWindow"
	ExcludeWindowStartTime  = "excludeWindowStartTime"
	ExcludeWindowEndTime    = "excludeWindowEndTime"
)

const (
	UsersTable      = "users"
	IdentifiesTable = "identifies"
)

const (
	BQLoadedAtFormat = "2006-01-02 15:04:05.999999 Z"
	BQUuidTSFormat   = "2006-01-02 15:04:05 Z"
)

var (
	serverIP                  string
	IdentityEnabledWarehouses []string
	enableIDResolution        bool
	AWSCredsExpiryInS         int64
)

var ObjectStorageMap = map[string]string{
	"RS":          "S3",
	"S3_DATALAKE": "S3",
	"BQ":          "GCS",
}

var SnowflakeStorageMap = map[string]string{
	"AWS":   "S3",
	"GCP":   "GCS",
	"AZURE": "AZURE_BLOB",
}

var DiscardsSchema = map[string]string{
	"table_name":   "string",
	"row_id":       "string",
	"column_name":  "string",
	"column_value": "string",
	"received_at":  "datetime",
	"uuid_ts":      "datetime",
}

const (
	LOAD_FILE_TYPE_CSV     = "csv"
	LOAD_FILE_TYPE_JSON    = "json"
	LOAD_FILE_TYPE_PARQUET = "parquet"
)

var pkgLogger logger.LoggerI

func init() {
	loadConfig()
	pkgLogger = logger.NewLogger().Child("warehouse").Child("utils")
}

func loadConfig() {
	IdentityEnabledWarehouses = []string{"SNOWFLAKE", "BQ"}
	config.RegisterBoolConfigVariable(false, &enableIDResolution, false, "Warehouse.enableIDResolution")
	config.RegisterInt64ConfigVariable(3600, &AWSCredsExpiryInS, true, 1, "Warehouse.awsCredsExpiryInS")
}

type WarehouseT struct {
	Source      backendconfig.SourceT
	Destination backendconfig.DestinationT
	Namespace   string
	Type        string
	Identifier  string
}

type DestinationT struct {
	Source      backendconfig.SourceT
	Destination backendconfig.DestinationT
}

type SchemaT map[string]map[string]string
type TableSchemaT map[string]string

type StagingFileT struct {
	Schema           map[string]map[string]interface{}
	BatchDestination DestinationT
	Location         string
	FirstEventAt     string
	LastEventAt      string
	TotalEvents      int
	UseRudderStorage bool
	// cloud sources specific info
	SourceBatchID   string
	SourceTaskID    string
	SourceTaskRunID string
	SourceJobID     string
	SourceJobRunID  string
	TimeWindow      time.Time
}

type UploaderI interface {
	GetSchemaInWarehouse() SchemaT
	GetTableSchemaInWarehouse(tableName string) TableSchemaT
	GetTableSchemaInUpload(tableName string) TableSchemaT
	GetLoadFiles(options GetLoadFilesOptionsT) []LoadFile
	GetSampleLoadFileLocation(tableName string) (string, error)
	GetSingleLoadFile(tableName string) (LoadFile, error)
	ShouldOnDedupUseNewRecord() bool
	UseRudderStorage() bool
	GetLoadFileGenStartTIme() time.Time
	GetLoadFileType() string
}

type GetLoadFilesOptionsT struct {
	Table   string
	StartID int64
	EndID   int64
	Limit   int64
}

type LoadFile struct {
	Location string
	Metadata json.RawMessage
}

func IDResolutionEnabled() bool {
	return enableIDResolution
}

type TableSchemaDiffT struct {
	Exists                         bool
	TableToBeCreated               bool
	ColumnMap                      map[string]string
	UpdatedSchema                  map[string]string
	StringColumnsToBeAlteredToText []string
}

type QueryResult struct {
	Columns []string
	Values  [][]string
}

type PendingEventsRequestT struct {
	SourceID  string `json:"source_id"`
	TaskRunID string `json:"task_run_id"`
}

type PendingEventsResponseT struct {
	PendingEvents            bool  `json:"pending_events"`
	PendingStagingFilesCount int64 `json:"pending_staging_files"`
	PendingUploadCount       int64 `json:"pending_uploads"`
}

type TriggerUploadRequestT struct {
	SourceID      string `json:"source_id"`
	DestinationID string `json:"destination_id"`
}

type LoadFileWriterI interface {
	WriteGZ(s string) error
	Write(p []byte) (int, error)
	WriteRow(r []interface{}) error
	Close() error
	GetLoadFile() *os.File
}

func TimingFromJSONString(str sql.NullString) (status string, recordedTime time.Time) {
	timingsMap := gjson.Parse(str.String).Map()
	for s, t := range timingsMap {
		return s, t.Time()
	}
	return // zero values
}

func GetFirstTiming(str sql.NullString) (status string, recordedTime time.Time) {
	timingsMap := gjson.Parse(str.String).Array()
	if len(timingsMap) > 0 {
		for s, t := range timingsMap[0].Map() {
			return s, t.Time()
		}
	}
	return // zero values
}

func GetLastTiming(str sql.NullString) (status string, recordedTime time.Time) {
	timingsMap := gjson.Parse(str.String).Array()
	if len(timingsMap) > 0 {
		for s, t := range timingsMap[len(timingsMap)-1].Map() {
			return s, t.Time()
		}
	}
	return // zero values
}

func GetLastFailedStatus(str sql.NullString) (status string) {
	timingsMap := gjson.Parse(str.String).Array()
	if len(timingsMap) > 0 {
		for index := len(timingsMap) - 1; index >= 0; index-- {
			for s := range timingsMap[index].Map() {
				if strings.Contains(s, "failed") {
					return s
				}
			}
		}
	}
	return // zero values
}

func GetLoadFileGenTime(str sql.NullString) (t time.Time) {
	timingsMap := gjson.Parse(str.String).Array()
	if len(timingsMap) > 0 {
		for index := len(timingsMap) - 1; index >= 0; index-- {
			for s, t := range timingsMap[index].Map() {
				if strings.Contains(s, "generating_load_files") {
					return t.Time()
				}
			}
		}
	}
	return // zero values
}

func GetNamespace(source backendconfig.SourceT, destination backendconfig.DestinationT, dbHandle *sql.DB) (namespace string, exists bool) {
	sqlStatement := fmt.Sprintf(`SELECT namespace FROM %s WHERE source_id='%s' AND destination_id='%s' ORDER BY id DESC`, WarehouseSchemasTable, source.ID, destination.ID)
	err := dbHandle.QueryRow(sqlStatement).Scan(&namespace)
	if err != nil && err != sql.ErrNoRows {
		panic(fmt.Errorf("Query: %s failed with Error : %w", sqlStatement, err))
	}
	return namespace, len(namespace) > 0
}

func GetTableFirstEventAt(dbHandle *sql.DB, sourceId string, destinationId string, tableName string, start, end int64) (firstEventAt string) {
	sqlStatement := fmt.Sprintf(`SELECT first_event_at FROM %[7]s where id = ( SELECT staging_file_id FROM %[1]s WHERE ( source_id='%[2]s'
			AND destination_id='%[3]s'
			AND table_name='%[4]s'
			AND id >= %[5]v
			AND id <= %[6]v) ORDER BY staging_file_id ASC LIMIT 1)`,
		WarehouseLoadFilesTable,
		sourceId,
		destinationId,
		tableName,
		start,
		end,
		WarehouseStagingFilesTable)
	err := dbHandle.QueryRow(sqlStatement).Scan(&firstEventAt)
	if err != nil && err != sql.ErrNoRows {
		panic(fmt.Errorf("Query: %s failed with Error : %w", sqlStatement, err))
	}
	return
}

// GetObjectFolder returns the folder path for the storage object based on the storage provider
// eg. For provider as S3: https://test-bucket.s3.amazonaws.com/test-object.csv --> s3://test-bucket/test-object.csv
func GetObjectFolder(provider string, location string) (folder string) {
	switch provider {
	case "S3":
		folder = GetS3LocationFolder(location)
	case "GCS":
		folder = GetGCSLocationFolder(location, GCSLocationOptionsT{TLDFormat: "gcs"})
	case "AZURE_BLOB":
		folder = GetAzureBlobLocationFolder(location)
	}
	return
}

// GetObjectFolder returns the folder path for the storage object based on the storage provider
// eg. For provider as S3: https://test-bucket.s3.amazonaws.com/test-object.csv --> s3://test-bucket/test-object.csv
func GetObjectLocation(provider string, location string) (folder string) {
	switch provider {
	case "S3":
		folder, _ = GetS3Location(location)
	case "GCS":
		folder = GetGCSLocation(location, GCSLocationOptionsT{TLDFormat: "gcs"})
	case "AZURE_BLOB":
		folder = GetAzureBlobLocation(location)
	}
	return
}

// GetObjectName extracts object/key objectName from different buckets locations
// ex: https://bucket-endpoint/bucket-name/object -> object
func GetObjectName(location string, providerConfig interface{}, objectProvider string) (objectName string, err error) {
	var config map[string]interface{}
	var ok bool
	if config, ok = providerConfig.(map[string]interface{}); !ok {
		return "", errors.New("failed to cast destination config interface{} to map[string]interface{}")
	}
	fm, err := filemanager.New(&filemanager.SettingsT{
		Provider: objectProvider,
		Config:   config,
	})
	if err != nil {
		return "", err
	}
	return fm.GetObjectNameFromLocation(location)
}

// GetS3Location parses path-style location http url to return in s3:// format
// https://test-bucket.s3.amazonaws.com/test-object.csv --> s3://test-bucket/test-object.csv
func GetS3Location(location string) (s3Location string, region string) {
	r, _ := regexp.Compile("\\.s3.*\\.amazonaws\\.com")
	subLocation := r.FindString(location)
	regionTokens := strings.Split(subLocation, ".")
	if len(regionTokens) == 5 {
		region = regionTokens[2]
	}
	str1 := r.ReplaceAllString(location, "")
	s3Location = strings.Replace(str1, "https", "s3", 1)
	return
}

// GetS3LocationFolder returns the folder path for an s3 object
// https://test-bucket.s3.amazonaws.com/myfolder/test-object.csv --> s3://test-bucket/myfolder
func GetS3LocationFolder(location string) string {
	s3Location, _ := GetS3Location(location)
	lastPos := strings.LastIndex(s3Location, "/")
	return s3Location[:lastPos]
}

type GCSLocationOptionsT struct {
	TLDFormat string
}

// GetGCSLocation parses path-style location http url to return in gcs:// format
// https://storage.googleapis.com/test-bucket/test-object.csv --> gcs://test-bucket/test-object.csv
// tldFormat is used to set return format "<tldFormat>://..."
func GetGCSLocation(location string, options GCSLocationOptionsT) string {
	tld := "gs"
	if options.TLDFormat != "" {
		tld = options.TLDFormat
	}
	str1 := strings.Replace(location, "https", tld, 1)
	str2 := strings.Replace(str1, "storage.googleapis.com/", "", 1)
	return str2
}

// GetGCSLocationFolder returns the folder path for an gcs object
// https://storage.googleapis.com/test-bucket/myfolder/test-object.csv --> gcs://test-bucket/myfolder
func GetGCSLocationFolder(location string, options GCSLocationOptionsT) string {
	s3Location := GetGCSLocation(location, options)
	lastPos := strings.LastIndex(s3Location, "/")
	return s3Location[:lastPos]
}

func GetGCSLocations(loadFiles []LoadFile, options GCSLocationOptionsT) (gcsLocations []string) {
	for _, loadFile := range loadFiles {
		gcsLocations = append(gcsLocations, GetGCSLocation(loadFile.Location, options))
	}
	return
}

// GetAzureBlobLocation parses path-style location http url to return in azure:// format
// https://myproject.blob.core.windows.net/test-bucket/test-object.csv  --> azure://myproject.blob.core.windows.net/test-bucket/test-object.csv
func GetAzureBlobLocation(location string) string {
	str1 := strings.Replace(location, "https", "azure", 1)
	return str1
}

// GetAzureBlobLocationFolder returns the folder path for an azure storage object
// https://myproject.blob.core.windows.net/test-bucket/myfolder/test-object.csv  --> azure://myproject.blob.core.windows.net/myfolder
func GetAzureBlobLocationFolder(location string) string {
	s3Location := GetAzureBlobLocation(location)
	lastPos := strings.LastIndex(s3Location, "/")
	return s3Location[:lastPos]
}

func GetS3Locations(loadFiles []LoadFile) []LoadFile {
	for idx, loadfile := range loadFiles {
		loadFiles[idx].Location, _ = GetS3Location(loadfile.Location)
	}
	return loadFiles
}

func JSONSchemaToMap(rawMsg json.RawMessage) map[string]map[string]string {
	schema := make(map[string]map[string]string)
	err := json.Unmarshal(rawMsg, &schema)
	if err != nil {
		panic(fmt.Errorf("Unmarshalling: %s failed with Error : %w", string(rawMsg), err))
	}
	return schema
}
func JSONTimingsToMap(rawMsg json.RawMessage) []map[string]string {
	timings := make([]map[string]string, 0)
	err := json.Unmarshal(rawMsg, &timings)
	if err != nil {
		panic(fmt.Errorf("Unmarshalling: %s failed with Error : %w", string(rawMsg), err))
	}
	return timings
}

func DestStat(statType string, statName string, id string) stats.RudderStats {
	return stats.NewTaggedStat(fmt.Sprintf("warehouse.%s", statName), statType, stats.Tags{"destID": id})
}

func Datatype(in interface{}) string {
	if _, ok := in.(bool); ok {
		return "boolean"
	}

	if _, ok := in.(int); ok {
		return "int"
	}

	if _, ok := in.(float64); ok {
		return "float"
	}

	if str, ok := in.(string); ok {
		isTimestamp, _ := regexp.MatchString(`^([\+-]?\d{4})((-)((0[1-9]|1[0-2])(-([12]\d|0[1-9]|3[01])))([T\s]((([01]\d|2[0-3])((:)[0-5]\d))([\:]\d+)?)?(:[0-5]\d([\.]\d+)?)?([zZ]|([\+-])([01]\d|2[0-3]):?([0-5]\d)?)?)?)$`, str)

		if isTimestamp {
			return "datetime"
		}
	}

	return "string"
}

/*
ToSafeNamespace convert name of the namespace to one acceptable by warehouse
1. removes symbols and joins continuous letters and numbers with single underscore and if first char is a number will append a underscore before the first number
2. adds an underscore if the name is a reserved keyword in the warehouse
3. truncate the length of namespace to 127 characters
4. return "stringempty" if name is empty after conversion
examples:
omega     to omega
omega v2  to omega_v2
9mega     to _9mega
mega&     to mega
ome$ga    to ome_ga
omega$    to omega
ome_ ga   to ome_ga
9mega________-________90 to _9mega_90
Cízǔ to C_z
*/
func ToSafeNamespace(provider string, name string) string {
	var extractedValues []string
	var extractedValue string
	for _, c := range name {
		asciiValue := int(c)
		if (asciiValue >= 65 && asciiValue <= 90) || (asciiValue >= 97 && asciiValue <= 122) || (asciiValue >= 48 && asciiValue <= 57) {
			extractedValue += string(c)
		} else {
			if extractedValue != "" {
				extractedValues = append(extractedValues, extractedValue)
			}
			extractedValue = ""
		}
	}

	if extractedValue != "" {
		extractedValues = append(extractedValues, extractedValue)
	}
	namespace := strings.Join(extractedValues, "_")
	namespace = strcase.ToSnake(namespace)
	if namespace != "" && int(namespace[0]) >= 48 && int(namespace[0]) <= 57 {
		namespace = "_" + namespace
	}
	if namespace == "" {
		namespace = "stringempty"
	}
	if _, ok := ReservedKeywords[provider][strings.ToUpper(namespace)]; ok {
		namespace = fmt.Sprintf(`_%s`, namespace)
	}
	return misc.TruncateStr(namespace, 127)
}

/*
ToProviderCase converts string provided to case generally accepted in the warehouse for table, column, schema names etc
eg. columns are uppercased in SNOWFLAKE and lowercased etc in REDSHIFT, BIGQUERY etc
*/
func ToProviderCase(provider string, str string) string {
	if strings.ToUpper(provider) == "SNOWFLAKE" {
		str = strings.ToUpper(str)
	}
	return str
}

func GetIP() string {
	if serverIP != "" {
		return serverIP
	}

	serverIP := ""
	ip, err := misc.GetOutboundIP()
	if err == nil {
		serverIP = ip.String()
	}
	return serverIP
}

func GetSlaveWorkerId(workerIdx int, slaveID string) string {
	return fmt.Sprintf("%v-%v-%v", GetIP(), workerIdx, slaveID)
}

func SnowflakeCloudProvider(config interface{}) string {
	c := config.(map[string]interface{})
	provider, ok := c["cloudProvider"].(string)
	if provider == "" || !ok {
		provider = "AWS"
	}
	return provider
}

func ObjectStorageType(destType string, config interface{}, useRudderStorage bool) string {
	c := config.(map[string]interface{})
	if useRudderStorage {
		return "S3"
	}
	if destType == "RS" || destType == "BQ" || destType == "S3_DATALAKE" {
		return ObjectStorageMap[destType]
	}
	if destType == "SNOWFLAKE" {
		provider, ok := c["cloudProvider"].(string)
		if provider == "" || !ok {
			provider = "AWS"
		}
		return SnowflakeStorageMap[provider]
	}
	provider, _ := c["bucketProvider"].(string)
	return provider
}

func GetConfigValue(key string, warehouse WarehouseT) (val string) {
	config := warehouse.Destination.Config
	if config[key] != nil {
		val, _ = config[key].(string)
	}
	return val
}

func GetConfigValueBoolString(key string, warehouse WarehouseT) string {
	config := warehouse.Destination.Config
	if config[key] != nil {
		if val, ok := config[key].(bool); ok {
			if val {
				return "true"
			}
		}
	}
	return "false"
}

func GetConfigValueAsMap(key string, config map[string]interface{}) map[string]interface{} {
	value := map[string]interface{}{}
	if config[key] != nil {
		if val, ok := config[key].(map[string]interface{}); ok {
			return val
		}
	}
	return value
}

func SortColumnKeysFromColumnMap(columnMap map[string]string) []string {
	columnKeys := make([]string, 0, len(columnMap))
	for k := range columnMap {
		columnKeys = append(columnKeys, k)
	}
	sort.Strings(columnKeys)
	return columnKeys
}

func IdentityMergeRulesTableName(warehouse WarehouseT) string {
	return fmt.Sprintf(`%s_%s_%s`, IdentityMergeRulesTable, warehouse.Namespace, warehouse.Destination.ID)
}

func IdentityMergeRulesWarehouseTableName(provider string) string {
	return ToProviderCase(provider, IdentityMergeRulesTable)
}
func IdentityMappingsWarehouseTableName(provider string) string {
	return ToProviderCase(provider, IdentityMappingsTable)
}

func IdentityMappingsTableName(warehouse WarehouseT) string {
	return fmt.Sprintf(`%s_%s_%s`, IdentityMappingsTable, warehouse.Namespace, warehouse.Destination.ID)
}

func IdentityMappingsUniqueMappingConstraintName(warehouse WarehouseT) string {
	return fmt.Sprintf(`unique_merge_property_%s_%s`, warehouse.Namespace, warehouse.Destination.ID)
}

func GetWarehouseIdentifier(destType string, sourceID string, destinationID string) string {
	return fmt.Sprintf("%s:%s:%s", destType, sourceID, destinationID)
}

func DoubleQuoteAndJoinByComma(strs []string) string {
	var quotedSlice []string
	for _, str := range strs {
		quotedSlice = append(quotedSlice, fmt.Sprintf("%q", str))
	}
	return strings.Join(quotedSlice, ",")
}
func GetTempFileExtension(destType string) string {
	if destType == "BQ" {
		return "json.gz"
	}
	return "csv.gz"
}

<<<<<<< HEAD
func GetTimeWindow(ts time.Time) time.Time {
	// td: check if time is already in utc
	ts = ts.UTC()

	// get lastHalfHourWindow
	lastHalfHourWindow := 0
	if ts.Minute() >= 30 {
		lastHalfHourWindow = 30
	}

	// create and return time struct for window
	return time.Date(ts.Year(), ts.Month(), ts.Day(), ts.Hour(), lastHalfHourWindow, 0, 0, time.UTC)
=======
func GetLoadFileType(wh string) string {
	switch wh {
	case "BQ":
		return LOAD_FILE_TYPE_JSON
	case "RS":
		return LOAD_FILE_TYPE_PARQUET
	default:
		return LOAD_FILE_TYPE_CSV
	}
>>>>>>> fa19c2c5
}<|MERGE_RESOLUTION|>--- conflicted
+++ resolved
@@ -649,7 +649,6 @@
 	return "csv.gz"
 }
 
-<<<<<<< HEAD
 func GetTimeWindow(ts time.Time) time.Time {
 	// td: check if time is already in utc
 	ts = ts.UTC()
@@ -662,7 +661,8 @@
 
 	// create and return time struct for window
 	return time.Date(ts.Year(), ts.Month(), ts.Day(), ts.Hour(), lastHalfHourWindow, 0, 0, time.UTC)
-=======
+}
+
 func GetLoadFileType(wh string) string {
 	switch wh {
 	case "BQ":
@@ -672,5 +672,4 @@
 	default:
 		return LOAD_FILE_TYPE_CSV
 	}
->>>>>>> fa19c2c5
 }