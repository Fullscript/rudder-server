package clickhouse

import (
	"compress/gzip"
	"crypto/tls"
	"crypto/x509"
	"database/sql"
	"encoding/csv"
	"fmt"
	"io"
	"os"
	"path/filepath"
	"strconv"
	"strings"
	"time"

	"github.com/ClickHouse/clickhouse-go"
	"github.com/rudderlabs/rudder-server/config"
	"github.com/rudderlabs/rudder-server/rruntime"
	"github.com/rudderlabs/rudder-server/services/filemanager"
	"github.com/rudderlabs/rudder-server/utils/logger"
	"github.com/rudderlabs/rudder-server/utils/misc"
	warehouseutils "github.com/rudderlabs/rudder-server/warehouse/utils"
)

var (
	stagingTablePrefix string
	queryDebugLogs     string
	blockSize          string
	poolSize           string
)

const (
	host          = "host"
	dbName        = "database"
	user          = "user"
	password      = "password"
	port          = "port"
	secure        = "secure"
	skipVerify    = "skipVerify"
	caCertificate = "caCertificate"
)
const partitionField = "received_at"

// clickhouse doesnt support bool, they recommend to use Uint8 and set 1,0

var rudderDataTypesMapToClickHouse = map[string]string{
	"int":      "Int64",
	"float":    "Float64",
	"string":   "String",
	"datetime": "DateTime",
	"boolean":  "UInt8",
}

var clickhouseDataTypesMapToRudder = map[string]string{
	"Int8":               "int",
	"Int16":              "int",
	"Int32":              "int",
	"Int64":              "int",
	"Float32":            "float",
	"Float64":            "float",
	"String":             "string",
	"DateTime":           "datetime",
	"UInt8":              "boolean",
	"Nullable(Int8)":     "int",
	"Nullable(Int16)":    "int",
	"Nullable(Int32)":    "int",
	"Nullable(Int64)":    "int",
	"Nullable(Float32)":  "float",
	"Nullable(Float64)":  "float",
	"Nullable(String)":   "string",
	"Nullable(DateTime)": "datetime",
	"Nullable(UInt8)":    "boolean",
	"SimpleAggregateFunction(anyLast, Nullable(Int8))":     "int",
	"SimpleAggregateFunction(anyLast, Nullable(Int16))":    "int",
	"SimpleAggregateFunction(anyLast, Nullable(Int32))":    "int",
	"SimpleAggregateFunction(anyLast, Nullable(Int64))":    "int",
	"SimpleAggregateFunction(anyLast, Nullable(Floats32))": "float",
	"SimpleAggregateFunction(anyLast, Nullable(Floats64))": "float",
	"SimpleAggregateFunction(anyLast, Nullable(String))":   "string",
	"SimpleAggregateFunction(anyLast, Nullable(DateTime))": "datetime",
	"SimpleAggregateFunction(anyLast, Nullable(UInt8))":    "boolean",
}

type HandleT struct {
	Db            *sql.DB
	Namespace     string
	ObjectStorage string
	Warehouse     warehouseutils.WarehouseT
	Uploader      warehouseutils.UploaderI
}

type credentialsT struct {
	host          string
	dbName        string
	user          string
	password      string
	port          string
	secure        string
	skipVerify    string
	tlsConfigName string
}

var primaryKeyMap = map[string]string{
	warehouseutils.UsersTable:      "id",
	warehouseutils.IdentifiesTable: "id",
	warehouseutils.DiscardsTable:   "row_id",
}

// connect connects to warehouse with provided credentials
func connect(cred credentialsT) (*sql.DB, error) {
	url := fmt.Sprintf("tcp://%s:%s?&username=%s&password=%s&database=%s&block_size=%s&pool_size=%s&debug=%s&secure=%s&skip_verify=%s&tls_config=%s",
		cred.host,
		cred.port,
		cred.user,
		cred.password,
		cred.dbName,
		blockSize,
		poolSize,
		queryDebugLogs,
		cred.secure,
		cred.skipVerify,
		cred.tlsConfigName,
	)

	var err error
	var db *sql.DB

	if db, err = sql.Open("clickhouse", url); err != nil {
		return nil, fmt.Errorf("clickhouse connection error : (%v)", err)
	}
	return db, nil
}

func init() {
	loadConfig()
}

func loadConfig() {
	stagingTablePrefix = "rudder_staging_"
	queryDebugLogs = config.GetString("Warehouse.clickhouse.queryDebugLogs", "false")
	blockSize = config.GetString("Warehouse.clickhouse.blockSize", "1000")
	poolSize = config.GetString("Warehouse.clickhouse.poolSize", "10")

}

/*
 registerTLSConfig will create a global map, use different names for the different tls config.
 clickhouse will access the config by mentioning the key in connection string
*/
func registerTLSConfig(key string, certificate string) {
	tlsConfig := &tls.Config{}
	caCert := []byte(certificate)
	caCertPool := x509.NewCertPool()
	caCertPool.AppendCertsFromPEM(caCert)
	tlsConfig.RootCAs = caCertPool
	clickhouse.RegisterTLSConfig(key, tlsConfig)
}

// getConnectionCredentials gives clickhouse credentials
func (ch *HandleT) getConnectionCredentials() credentialsT {
	tlsName := ""
	certificate := warehouseutils.GetConfigValue(caCertificate, ch.Warehouse)
	if len(strings.TrimSpace(certificate)) != 0 {
		// each destination will have separate tls config, hence using destination id as tlsName
		tlsName = ch.Warehouse.Destination.ID
		registerTLSConfig(tlsName, certificate)
	}
	credentials := credentialsT{
		host:          warehouseutils.GetConfigValue(host, ch.Warehouse),
		dbName:        warehouseutils.GetConfigValue(dbName, ch.Warehouse),
		user:          warehouseutils.GetConfigValue(user, ch.Warehouse),
		password:      warehouseutils.GetConfigValue(password, ch.Warehouse),
		port:          warehouseutils.GetConfigValue(port, ch.Warehouse),
		secure:        warehouseutils.GetConfigValueBoolString(secure, ch.Warehouse),
		skipVerify:    warehouseutils.GetConfigValueBoolString(skipVerify, ch.Warehouse),
		tlsConfigName: tlsName,
	}
	return credentials
}

// columnsWithDataTypes creates columns and its datatype into sql format for creating table
func columnsWithDataTypes(tableName string, columns map[string]string, notNullableColumns []string) string {
	var arr []string
	for columnName, dataType := range columns {
		if misc.ContainsString(notNullableColumns, columnName) {
			arr = append(arr, fmt.Sprintf(`%s %s`, columnName, getClickHouseColumnTypeForSpecificTable(tableName, rudderDataTypesMapToClickHouse[dataType], true)))
		} else {
			arr = append(arr, fmt.Sprintf(`%s %s`, columnName, getClickHouseColumnTypeForSpecificTable(tableName, rudderDataTypesMapToClickHouse[dataType], false)))
		}

	}
	return strings.Join(arr[:], ",")
}

// getClickHouseColumnTypeForSpecificTable gets suitable columnType based on the tableName
func getClickHouseColumnTypeForSpecificTable(tableName string, columnType string, notNullableKey bool) string {
	if notNullableKey {
		return columnType
	}
	if tableName == warehouseutils.UsersTable {
		return fmt.Sprintf(`SimpleAggregateFunction(anyLast, Nullable(%s))`, columnType)
	}
	return fmt.Sprintf(`Nullable(%s)`, columnType)
}

// DownloadLoadFiles downloads load files for the tableName and gives file names
func (ch *HandleT) DownloadLoadFiles(tableName string) ([]string, error) {
	objectLocations, _ := ch.Uploader.GetLoadFileLocations(tableName)
	var fileNames []string
	for _, objectLocation := range objectLocations {
		object, err := warehouseutils.GetObjectName(objectLocation, ch.Warehouse.Destination.Config, ch.ObjectStorage)
		if err != nil {
			logger.Errorf("CH: Error in converting object location to object key for table:%s: %s,%v", tableName, objectLocation, err)
			return nil, err
		}
		dirName := "/rudder-warehouse-load-uploads-tmp/"
		tmpDirPath, err := misc.CreateTMPDIR()
		if err != nil {
			logger.Errorf("CH: Error in getting tmp directory for downloading load file for table:%s: %s, %v", tableName, objectLocation, err)
			return nil, err
		}
		ObjectPath := tmpDirPath + dirName + fmt.Sprintf(`%s_%s_%d/`, ch.Warehouse.Destination.DestinationDefinition.Name, ch.Warehouse.Destination.ID, time.Now().Unix()) + object
		err = os.MkdirAll(filepath.Dir(ObjectPath), os.ModePerm)
		if err != nil {
			logger.Errorf("CH: Error in making tmp directory for downloading load file for table:%s: %s, %s %v", tableName, objectLocation, err)
			return nil, err
		}
		objectFile, err := os.Create(ObjectPath)
		if err != nil {
			logger.Errorf("CH: Error in creating file in tmp directory for downloading load file for table:%s: %s, %v", tableName, objectLocation, err)
			return nil, err
		}
		downloader, err := filemanager.New(&filemanager.SettingsT{
			Provider: warehouseutils.ObjectStorageType(ch.Warehouse.Destination.DestinationDefinition.Name, ch.Warehouse.Destination.Config),
			Config:   ch.Warehouse.Destination.Config,
		})
		err = downloader.Download(objectFile, object)
		if err != nil {
			logger.Errorf("CH: Error in downloading file in tmp directory for downloading load file for table:%s: %s, %v", tableName, objectLocation, err)
			return nil, err
		}
		fileName := objectFile.Name()
		if err = objectFile.Close(); err != nil {
			logger.Errorf("CH: Error in closing downloaded file in tmp directory for downloading load file for table:%s: %s, %v", tableName, objectLocation, err)
			return nil, err
		}
		fileNames = append(fileNames, fileName)
	}
	return fileNames, nil

}
func generateArgumentString(arg string, length int) string {
	var args []string
	for i := 0; i < length; i++ {
		args = append(args, "?")
	}
	return strings.Join(args, ",")
}

// typecastDataFromType typeCasts string data to the mentioned data type
func typecastDataFromType(data string, dataType string) interface{} {
	switch dataType {
	case "int":
		i, err := strconv.Atoi(data)
		if err != nil {
			return nil
		}
		return i
	case "float":
		f, err := strconv.ParseFloat(data, 64)
		if err != nil {
			return nil
		}
		return f
	case "datetime":
		t, err := time.Parse(time.RFC3339, data)
		if err != nil {
			return nil
		}
		return t
	case "boolean":
		b, err := strconv.ParseBool(data)
		if err != nil {
			return nil
		}
		if b {
			return 1
		}
		return 0
	}
	return data
}

// loadTable loads table to clickhouse from the load files
func (ch *HandleT) loadTable(tableName string, tableSchemaInUpload warehouseutils.TableSchemaT) (err error) {
	logger.Infof("CH: Starting load for table:%s", tableName)

	// sort column names
	sortedColumnKeys := warehouseutils.SortColumnKeysFromColumnMap(tableSchemaInUpload)
	sortedColumnString := strings.Join(sortedColumnKeys, ", ")

	fileNames, err := ch.DownloadLoadFiles(tableName)
	if err != nil {
		return
	}
	defer misc.RemoveFilePaths(fileNames...)

	txn, err := ch.Db.Begin()
	if err != nil {
		logger.Errorf("CH: Error while beginning a transaction in db for loading in table:%s: %v", tableName, err)
		return
	}

	stmt, err := txn.Prepare(fmt.Sprintf(`INSERT INTO "%s"."%s" (%v) VALUES (%s)`, ch.Namespace, tableName, sortedColumnString, generateArgumentString("?", len(sortedColumnKeys))))
	if err != nil {
		logger.Errorf("CH: Error while preparing statement for  transaction in db for loading in  table:%s: %v", tableName, err)
		return
	}

	for _, objectFileName := range fileNames {
		var gzipFile *os.File
		gzipFile, err = os.Open(objectFileName)
		if err != nil {
			logger.Errorf("CH: Error opening file using os.Open for file:%s while loading to table %s", objectFileName, tableName)
			return
		}

		var gzipReader *gzip.Reader
		gzipReader, err = gzip.NewReader(gzipFile)
		if err != nil {
			logger.Errorf("CH: Error reading file using gzip.NewReader for file:%s while loading to table %s", gzipFile, tableName)
			rruntime.Go(func() {
				misc.RemoveFilePaths(objectFileName)
			})
			gzipFile.Close()
			return

		}
		csvReader := csv.NewReader(gzipReader)
		for {
			var record []string
			record, err = csvReader.Read()
			if err != nil {
				if err == io.EOF {
					logger.Infof("CH: File reading completed while reading csv file for loading in table:%s: %s", tableName, objectFileName)
					break
				} else {
					logger.Errorf("CH: Error while reading csv file for loading in table:%s: %v", tableName, err)
					txn.Rollback()
					return
				}
			}
			var recordInterface []interface{}
			for index, value := range record {
				columnName := sortedColumnKeys[index]
<<<<<<< HEAD
				columnDataType := tableSchemaInUpload[columnName]
				data := typeCastDataFromType(value, columnDataType)
=======
				columnDataType := columnMap[columnName]
				data := typecastDataFromType(value, columnDataType)
>>>>>>> 7a181dbb
				recordInterface = append(recordInterface, data)

			}

			_, err = stmt.Exec(recordInterface...)
			if err != nil {
				logger.Errorf("CH: Error in exec statement for loading in table:%s: %v", tableName, err)
				txn.Rollback()
				return
			}

		}
		gzipReader.Close()
		gzipFile.Close()
	}
	if err = txn.Commit(); err != nil {
		logger.Errorf("CH: Error while committing transaction as there was error while loading in table:%s: %v", tableName, err)
		return
	}
	logger.Infof("CH: Complete load for table:%s", tableName)
	return
}

// createSchema creates a database in clickhouse
func (ch *HandleT) createSchema() (err error) {
	sqlStatement := fmt.Sprintf(`CREATE DATABASE IF NOT EXISTS "%s"`, ch.Namespace)
	logger.Infof("CH: Creating database in clickhouse for ch:%s : %v", ch.Warehouse.Destination.ID, sqlStatement)
	_, err = ch.Db.Exec(sqlStatement)
	return
}

/*
 createUsersTable creates a users table with engine AggregatingMergeTree,
 this lets us choose aggregation logic before merging records with same user id.
 current behaviour is to replace user  properties with latest non null values
*/
func (ch *HandleT) createUsersTable(name string, columns map[string]string) (err error) {
	sortKeyFields := []string{"id"}
	notNullableColumns := []string{"received_at", "id"}
	sqlStatement := fmt.Sprintf(`CREATE TABLE IF NOT EXISTS "%s"."%s" ( %v ) ENGINE = AggregatingMergeTree() ORDER BY %s PARTITION BY toDate(%s)`, ch.Namespace, name, columnsWithDataTypes(name, columns, notNullableColumns), getSortKeyTuple(sortKeyFields), partitionField)
	logger.Infof("CH: Creating table in clickhouse for ch:%s : %v", ch.Warehouse.Destination.ID, sqlStatement)
	_, err = ch.Db.Exec(sqlStatement)
	return
}

func getSortKeyTuple(sortKeyFields []string) string {
	tuple := "("
	for index, field := range sortKeyFields {
		if index == len(sortKeyFields)-1 {
			tuple += fmt.Sprintf(`"%s"`, field)
		} else {
			tuple += fmt.Sprintf(`"%s",`, field)
		}

	}
	tuple += ")"
	return tuple
}

// createTable creates table with engine ReplacingMergeTree(), this is used for dedupe event data and replace it will latest data if duplicate data found. This logic is handled by clickhouse
// The engine differs from MergeTree in that it removes duplicate entries with the same sorting key value.
func (ch *HandleT) createTable(tableName string, columns map[string]string) (err error) {
	sortKeyFields := []string{"received_at", "id"}
	if tableName == warehouseutils.DiscardsTable {
		sortKeyFields = []string{"received_at"}
	}
	var sqlStatement string
	if tableName == warehouseutils.UsersTable {
		return ch.createUsersTable(tableName, columns)
	}
	sqlStatement = fmt.Sprintf(`CREATE TABLE IF NOT EXISTS "%s"."%s" ( %v ) ENGINE = ReplacingMergeTree() ORDER BY %s PARTITION BY toDate(%s)`, ch.Namespace, tableName, columnsWithDataTypes(tableName, columns, sortKeyFields), getSortKeyTuple(sortKeyFields), partitionField)

	logger.Infof("CH: Creating table in clickhouse for ch:%s : %v", ch.Warehouse.Destination.ID, sqlStatement)
	_, err = ch.Db.Exec(sqlStatement)
	return
}

// tableExists will check if tableName exists in the current namespace which is the database name
func (ch *HandleT) tableExists(tableName string) (exists bool, err error) {
	sqlStatement := fmt.Sprintf(` EXISTS TABLE "%s"."%s"`, ch.Namespace, tableName)
	err = ch.Db.QueryRow(sqlStatement).Scan(&exists)
	return
}

// addColumn adds column:columnName with dataType columnType to the tableName
func (ch *HandleT) addColumn(tableName string, columnName string, columnType string) (err error) {
	sqlStatement := fmt.Sprintf(`ALTER TABLE "%s"."%s" ADD COLUMN IF NOT EXISTS %s %s`, ch.Namespace, tableName, columnName, getClickHouseColumnTypeForSpecificTable(tableName, rudderDataTypesMapToClickHouse[columnType], false))
	logger.Infof("CH: Adding column in clickhouse for ch:%s : %v", ch.Warehouse.Destination.ID, sqlStatement)
	_, err = ch.Db.Exec(sqlStatement)
	return
}

func (ch *HandleT) MigrateSchema(diff warehouseutils.SchemaDiffT) (err error) {
	if len(ch.Uploader.GetSchemaInWarehouse()) == 0 {
		err = ch.createSchema()
		if err != nil {
			return
		}
	}

	processedTables := make(map[string]bool)
	for _, tableName := range diff.Tables {
		var tableExists bool
		tableExists, err = ch.tableExists(tableName)
		if err != nil {
			return
		}
		if !tableExists {
			err = ch.createTable(fmt.Sprintf(`%s`, tableName), diff.ColumnMaps[tableName])
			if err != nil {
				return
			}
			processedTables[tableName] = true
		}
	}
	for tableName, columnMap := range diff.ColumnMaps {
		// skip adding columns when table didn't exist previously and was created in the prev statement
		// this to make sure all columns in the the columnMap exists in the table in snowflake
		if _, ok := processedTables[tableName]; ok {
			continue
		}
		if len(columnMap) > 0 {
			for columnName, columnType := range columnMap {
				err = ch.addColumn(tableName, columnName, columnType)
				if err != nil {
					logger.Errorf("CH: Column %s already exists on %s.%s \nResponse: %v", columnName, ch.Namespace, tableName, err)
					return
				}
			}
		}
	}
	return
}

// TestConnection is used destination connection tester to test the clickhouse connection
func (ch *HandleT) TestConnection(warehouse warehouseutils.WarehouseT) (err error) {
	ch.Warehouse = warehouse
	ch.Db, err = connect(ch.getConnectionCredentials())
	if err != nil {
		return
	}
	defer ch.Db.Close()
	pingResultChannel := make(chan error, 1)
	rruntime.Go(func() {
		pingResultChannel <- ch.Db.Ping()
	})
	var timeOut time.Duration = 5
	select {
	case err = <-pingResultChannel:
	case <-time.After(timeOut * time.Second):
		err = fmt.Errorf("connection testing timed out after %v sec", timeOut)
	}
	return
}

func (ch *HandleT) Setup(warehouse warehouseutils.WarehouseT, uploader warehouseutils.UploaderI) (err error) {
	ch.Warehouse = warehouse
	ch.Namespace = warehouse.Namespace
	ch.ObjectStorage = warehouseutils.ObjectStorageType(warehouseutils.CLICKHOUSE, warehouse.Destination.Config)
	ch.Uploader = uploader

	ch.Db, err = connect(ch.getConnectionCredentials())
	return err
}

func (ch *HandleT) CrashRecover(warehouse warehouseutils.WarehouseT) (err error) {
	return
}

// FetchSchema queries clickhouse and returns the schema associated with provided namespace
func (ch *HandleT) FetchSchema(warehouse warehouseutils.WarehouseT) (schema warehouseutils.SchemaT, err error) {
	ch.Warehouse = warehouse
	ch.Namespace = warehouse.Namespace
	dbHandle, err := connect(ch.getConnectionCredentials())
	if err != nil {
		return
	}
	defer dbHandle.Close()

	schema = make(warehouseutils.SchemaT)
	sqlStatement := fmt.Sprintf(`select table, name, type
									from system.columns
									where database = '%s'`, ch.Namespace)

	rows, err := dbHandle.Query(sqlStatement)
	if err != nil && err != sql.ErrNoRows {
		logger.Errorf("CH: Error in fetching schema from clickhouse destination:%v, query: %v", ch.Warehouse.Destination.ID, sqlStatement)
		return
	}
	if err == sql.ErrNoRows {
		return schema, nil
	}
	defer rows.Close()
	for rows.Next() {
		var tName, cName, cType string
		err = rows.Scan(&tName, &cName, &cType)
		if err != nil {
			logger.Errorf("CH: Error in processing fetched schema from clickhouse destination:%v", ch.Warehouse.Destination.ID)
			return
		}
		if _, ok := schema[tName]; !ok {
			schema[tName] = make(map[string]string)
		}
		if datatype, ok := clickhouseDataTypesMapToRudder[cType]; ok {
			schema[tName][cName] = datatype
		}
	}
	return
}

func (ch *HandleT) LoadUserTables() (errorMap map[string]error) {
	errorMap = map[string]error{warehouseutils.IdentifiesTable: nil}
	err := ch.loadTable(warehouseutils.IdentifiesTable, ch.Uploader.GetTableSchemaInUpload(warehouseutils.IdentifiesTable))
	if err != nil {
		errorMap[warehouseutils.IdentifiesTable] = err
		return
	}

	if len(ch.Uploader.GetTableSchemaInUpload(warehouseutils.UsersTable)) == 0 {
		return
	}
	errorMap[warehouseutils.UsersTable] = nil
	err = ch.loadTable(warehouseutils.UsersTable, ch.Uploader.GetTableSchemaInUpload(warehouseutils.UsersTable))
	if err != nil {
		errorMap[warehouseutils.UsersTable] = err
		return
	}
	return
}

func (ch *HandleT) LoadTable(tableName string) error {
	err := ch.loadTable(tableName, ch.Uploader.GetTableSchemaInUpload(tableName))
	return err
}

func (ch *HandleT) Cleanup() {
	if ch.Db != nil {
		ch.Db.Close()
	}
}

func (ch *HandleT) LoadIdentityMergeRulesTable() (err error) {
	return
}

func (ch *HandleT) LoadIdentityMappingsTable() (err error) {
	return
}

func (ch *HandleT) DownloadIdentityRules(*misc.GZipWriter) (err error) {
	return
}

func (ch *HandleT) IsEmpty(warehouse warehouseutils.WarehouseT) (empty bool, err error) {
	return
}<|MERGE_RESOLUTION|>--- conflicted
+++ resolved
@@ -354,13 +354,8 @@
 			var recordInterface []interface{}
 			for index, value := range record {
 				columnName := sortedColumnKeys[index]
-<<<<<<< HEAD
 				columnDataType := tableSchemaInUpload[columnName]
 				data := typeCastDataFromType(value, columnDataType)
-=======
-				columnDataType := columnMap[columnName]
-				data := typecastDataFromType(value, columnDataType)
->>>>>>> 7a181dbb
 				recordInterface = append(recordInterface, data)
 
 			}
