--- conflicted
+++ resolved
@@ -61,13 +61,10 @@
 	minRetryAttempts                    int
 	retryTimeWindow                     time.Duration
 	maxStagingFileReadBufferCapacityInK int
-<<<<<<< HEAD
 	destinationsMap                     map[string]warehouseutils.WarehouseT // destID -> warehouse map
 	destinationsMapLock                 sync.RWMutex
 	longRunningUploadStatThresholdInMin time.Duration
-=======
 	pkgLogger                           logger.LoggerI
->>>>>>> 4bed44ba
 )
 
 var (
@@ -158,11 +155,7 @@
 		activeWorkers := activeWorkerCount
 		if activeWorkers >= noOfWorkers {
 			activeWorkerCountLock.Unlock()
-<<<<<<< HEAD
-			logger.Debugf("[WH]: Setting to sleep and waiting till activeWorkers are less than %d", noOfWorkers)
-=======
 			pkgLogger.Debugf("WH: Setting to sleep and waiting till activeWorkers are less than %d", noOfWorkers)
->>>>>>> 4bed44ba
 			// TODO: add randomness to this ?
 			time.Sleep(workerRetrySleep)
 			continue
@@ -173,101 +166,12 @@
 	}
 }
 
-<<<<<<< HEAD
 func (wh *HandleT) releaseWorker() {
 	// decrement number of workers actively engaged
 	activeWorkerCountLock.Lock()
 	activeWorkerCount--
 	activeWorkerCountLock.Unlock()
 }
-=======
-		// START: processing of upload job
-
-		whOneFullPassTimer := warehouseutils.DestStat(stats.TimerType, "total_end_to_end_step_time", processStagingFilesJobList[0].Warehouse.Destination.ID)
-		whOneFullPassTimer.Start()
-		for _, job := range processStagingFilesJobList {
-			if len(job.List) == 0 {
-				warehouseutils.DestStat(stats.CountType, "failed_uploads", job.Warehouse.Destination.ID).Count(1)
-				warehouseutils.SetUploadError(job.Upload, errors.New("no staging files found"), warehouseutils.GeneratingLoadFileFailedState, wh.dbHandle)
-				wh.recordDeliveryStatus(job.Warehouse.Destination.ID, job.Upload.ID)
-				break
-			}
-			// consolidate schema if not already done
-			schemaInDB, err := warehouseutils.GetCurrentSchema(wh.dbHandle, job.Warehouse)
-			whManager, err := warehousemanager.NewWhManager(wh.destType)
-			if err != nil {
-				panic(err)
-			}
-
-			warehouseutils.SetUploadStatus(job.Upload, warehouseutils.FetchingSchemaState, wh.dbHandle)
-			syncedSchema, err := whManager.FetchSchema(job.Warehouse, job.Warehouse.Namespace)
-			if err != nil {
-				pkgLogger.Errorf(`WH: Failed fetching schema from warehouse: %v`, err)
-				warehouseutils.DestStat(stats.CountType, "failed_uploads", job.Warehouse.Destination.ID).Count(1)
-				warehouseutils.SetUploadError(job.Upload, err, warehouseutils.FetchingSchemaFailedState, wh.dbHandle)
-				wh.recordDeliveryStatus(job.Warehouse.Destination.ID, job.Upload.ID)
-				break
-			}
-
-			hasSchemaChanged := !warehouseutils.CompareSchema(schemaInDB, syncedSchema)
-			if hasSchemaChanged {
-				err = warehouseutils.UpdateCurrentSchema(job.Warehouse.Namespace, job.Warehouse, job.Upload.ID, syncedSchema, wh.dbHandle)
-				if err != nil {
-					panic(err)
-				}
-			}
-
-			if len(job.Upload.Schema) == 0 || hasSchemaChanged {
-				// merge schemas over all staging files in this batch
-				pkgLogger.Infof("WH: Consolidating upload schema with schema in wh_schemas...")
-				consolidatedSchema := wh.consolidateSchema(job.Warehouse, job.List)
-				marshalledSchema, err := json.Marshal(consolidatedSchema)
-				if err != nil {
-					panic(err)
-				}
-				warehouseutils.SetUploadColumns(
-					job.Upload,
-					wh.dbHandle,
-					warehouseutils.UploadColumnT{Column: warehouseutils.UploadSchemaField, Value: marshalledSchema},
-				)
-				job.Upload.Schema = consolidatedSchema
-			}
-			if !wh.areTableUploadsCreated(job.Upload) {
-				err := wh.initTableUploads(job.Upload, job.Upload.Schema)
-				if err != nil {
-					// TODO: Handle error / Retry
-					pkgLogger.Error("WH: Error creating records in wh_table_uploads", err)
-				}
-			}
-
-			createPlusUploadTimer := warehouseutils.DestStat(stats.TimerType, "stagingfileset_total_handling_time", job.Warehouse.Destination.ID)
-			createPlusUploadTimer.Start()
-
-			// generate load files only if not done before
-			// upload records have start_load_file_id and end_load_file_id set to 0 on creation
-			// and are updated on creation of load files
-			pkgLogger.Infof("WH: Processing %d staging files in upload job:%v with staging files from %v to %v for %s:%s", len(job.List), job.Upload.ID, job.List[0].ID, job.List[len(job.List)-1].ID, wh.destType, job.Warehouse.Destination.ID)
-			warehouseutils.SetUploadColumns(
-				job.Upload,
-				wh.dbHandle,
-				warehouseutils.UploadColumnT{Column: warehouseutils.UploadLastExecAtField, Value: timeutil.Now()},
-			)
-			if job.Upload.StartLoadFileID == 0 || hasSchemaChanged {
-				warehouseutils.SetUploadStatus(job.Upload, warehouseutils.GeneratingLoadFileState, wh.dbHandle)
-				err := wh.createLoadFiles(&job)
-				if err != nil {
-					//Unreachable code. So not modifying the stat 'failed_uploads', which is reused later for copying.
-					warehouseutils.DestStat(stats.CountType, "failed_uploads", job.Warehouse.Destination.ID).Count(1)
-					warehouseutils.SetUploadError(job.Upload, err, warehouseutils.GeneratingLoadFileFailedState, wh.dbHandle)
-					wh.recordDeliveryStatus(job.Warehouse.Destination.ID, job.Upload.ID)
-					break
-				}
-			}
-			err = wh.SyncLoadFilesToWarehouse(&job)
-			wh.recordDeliveryStatus(job.Warehouse.Destination.ID, job.Upload.ID)
-
-			createPlusUploadTimer.End()
->>>>>>> 4bed44ba
 
 func (wh *HandleT) initWorker(identifier string) chan []*UploadJobT {
 	workerChan := make(chan []*UploadJobT, 100)
@@ -276,7 +180,7 @@
 			uploads := <-workerChan
 			err := wh.handleUploadJobs(uploads)
 			if err != nil {
-				logger.Errorf("[WH] Failed in handle Upload jobs for worker: %+w", err)
+				pkgLogger.Errorf("[WH] Failed in handle Upload jobs for worker: %+w", err)
 			}
 			setDestInProgress(uploads[0].warehouse, false)
 		}
@@ -371,7 +275,7 @@
 				}
 			}
 		}
-		logger.Debug("[WH] Unlocking config sub lock: %s", wh.destType)
+		pkgLogger.Debug("[WH] Unlocking config sub lock: %s", wh.destType)
 		wh.configSubscriberLock.Unlock()
 	}
 }
@@ -464,11 +368,7 @@
 func (wh *HandleT) initUpload(warehouse warehouseutils.WarehouseT, jsonUploadsList []*StagingFileT) UploadT {
 	sqlStatement := fmt.Sprintf(`INSERT INTO %s (source_id, namespace, destination_id, destination_type, start_staging_file_id, end_staging_file_id, start_load_file_id, end_load_file_id, status, schema, error, first_event_at, last_event_at, created_at, updated_at)
 	VALUES ($1, $2, $3, $4, $5, $6 ,$7, $8, $9, $10, $11, $12, $13, $14, $15) RETURNING id`, warehouseutils.WarehouseUploadsTable)
-<<<<<<< HEAD
-	logger.Infof("[WH]: %s: Creating record in %s table: %v", wh.destType, warehouseutils.WarehouseUploadsTable, sqlStatement)
-=======
 	pkgLogger.Infof("WH: %s: Creating record in %s table: %v", wh.destType, warehouseutils.WarehouseUploadsTable, sqlStatement)
->>>>>>> 4bed44ba
 	stmt, err := wh.dbHandle.Prepare(sqlStatement)
 	if err != nil {
 		panic(err)
@@ -590,14 +490,13 @@
 	uploadJobs := []*UploadJobT{}
 	for _, pendingUpload := range pendingUploads {
 		if !wh.canStartPendingUpload(pendingUpload, warehouse) {
-			logger.Debugf("[WH]: Skipping pending upload for %s since current time less than next retry time", warehouse.Identifier)
+			pkgLogger.Debugf("[WH]: Skipping pending upload for %s since current time less than next retry time", warehouse.Identifier)
 			break
 		}
 		stagingFilesList, err := wh.getStagingFiles(warehouse, pendingUpload.StartStagingFileID, pendingUpload.EndStagingFileID)
 		if err != nil {
 			return uploadJobs, err
 		}
-<<<<<<< HEAD
 
 		uploadJob := UploadJobT{
 			upload:       &pendingUpload,
@@ -606,109 +505,9 @@
 			whManager:    whManager,
 			dbHandle:     wh.dbHandle,
 			pgNotifier:   &wh.notifier,
-=======
-		wh.configSubscriberLock.RUnlock()
-
-		configSubscriberLock.RLock()
-		warehouses := wh.warehouses
-		configSubscriberLock.RUnlock()
-		for _, warehouse := range warehouses {
-			if isDestInProgress(warehouse) {
-				pkgLogger.Debugf("WH: Skipping upload loop since %s:%s upload in progress", wh.destType, warehouse.Destination.ID)
-				continue
-			}
-			setDestInProgress(warehouse, true)
-
-			_, ok := inRecoveryMap[warehouse.Destination.ID]
-			if ok {
-				whManager, err := warehousemanager.NewWhManager(wh.destType)
-				if err != nil {
-					panic(err)
-				}
-				pkgLogger.Infof("WH: Crash recovering for %s:%s", wh.destType, warehouse.Destination.ID)
-				err = whManager.CrashRecover(warehouseutils.ConfigT{
-					DbHandle:  wh.dbHandle,
-					Warehouse: warehouse,
-				})
-				if err != nil {
-					setDestInProgress(warehouse, false)
-					continue
-				}
-				delete(inRecoveryMap, warehouse.Destination.ID)
-			}
-			// fetch any pending wh_uploads records (query for not successful/aborted uploads)
-			pendingUploads, ok := wh.getPendingUploads(warehouse)
-			if ok {
-				pkgLogger.Infof("WH: Found pending uploads: %v for %s:%s", len(pendingUploads), wh.destType, warehouse.Destination.ID)
-				jobs := []ProcessStagingFilesJobT{}
-				for _, pendingUpload := range pendingUploads {
-					if !wh.canStartPendingUpload(pendingUpload, warehouse) {
-						pkgLogger.Debugf("WH: Skipping pending upload for %s:%s since current time less than next retry time", wh.destType, warehouse.Destination.ID)
-						setDestInProgress(warehouse, false)
-						break
-					}
-					stagingFilesList, err := wh.getStagingFiles(warehouse, pendingUpload.StartStagingFileID, pendingUpload.EndStagingFileID)
-					if err != nil {
-						panic(err)
-					}
-					job := ProcessStagingFilesJobT{
-						List:      stagingFilesList,
-						Warehouse: warehouse,
-						Upload:    pendingUpload,
-					}
-					pkgLogger.Debugf("WH: Adding job %+v", job)
-					jobs = append(jobs, job)
-				}
-				if len(jobs) == 0 {
-					continue
-				}
-				wh.enqueueUploadJobs(jobs, warehouse)
-			} else {
-				if !wh.canStartUpload(warehouse) {
-					pkgLogger.Debugf("WH: Skipping upload loop since %s:%s upload freq not exceeded", wh.destType, warehouse.Destination.ID)
-					setDestInProgress(warehouse, false)
-					continue
-				}
-				setLastExec(warehouse)
-				// fetch staging files that are not processed yet
-				stagingFilesList, err := wh.getPendingStagingFiles(warehouse)
-				if err != nil {
-					panic(err)
-				}
-				if len(stagingFilesList) == 0 {
-					pkgLogger.Debugf("WH: Found no pending staging files for %s:%s", wh.destType, warehouse.Destination.ID)
-					setDestInProgress(warehouse, false)
-					continue
-				}
-				pkgLogger.Infof("WH: Found %v pending staging files for %s:%s", len(stagingFilesList), wh.destType, warehouse.Destination.ID)
-
-				count := 0
-				var jobs []ProcessStagingFilesJobT
-				// process staging files in batches of stagingFilesBatchSize
-				for {
-					lastIndex := count + stagingFilesBatchSize
-					if lastIndex >= len(stagingFilesList) {
-						lastIndex = len(stagingFilesList)
-					}
-					upload := wh.initUpload(warehouse, stagingFilesList[count:lastIndex])
-					job := ProcessStagingFilesJobT{
-						List:      stagingFilesList[count:lastIndex],
-						Warehouse: warehouse,
-						Upload:    upload,
-					}
-					pkgLogger.Debugf("WH: Adding job %+v", job)
-					jobs = append(jobs, job)
-					count += stagingFilesBatchSize
-					if count >= len(stagingFilesList) {
-						break
-					}
-				}
-				wh.enqueueUploadJobs(jobs, warehouse)
-			}
->>>>>>> 4bed44ba
-		}
-
-		logger.Debugf("[WH]: Adding job %+v", uploadJob)
+		}
+
+		pkgLogger.Debugf("[WH]: Adding job %+v", uploadJob)
 		uploadJobs = append(uploadJobs, &uploadJob)
 	}
 
@@ -729,7 +528,6 @@
 
 		upload := wh.initUpload(warehouse, stagingFilesList[count:lastIndex])
 
-<<<<<<< HEAD
 		job := UploadJobT{
 			upload:       &upload,
 			stagingFiles: stagingFilesList[count:lastIndex],
@@ -737,26 +535,6 @@
 			whManager:    whManager,
 			dbHandle:     wh.dbHandle,
 			pgNotifier:   &wh.notifier,
-=======
-	var jsonIDs []int64
-	for _, job := range job.List {
-		jsonIDs = append(jsonIDs, job.ID)
-	}
-	warehouseutils.SetStagingFilesStatus(jsonIDs, warehouseutils.StagingFileExecutingState, wh.dbHandle)
-
-	pkgLogger.Debugf("WH: Starting batch processing %v stage files with %v workers for %s:%s", len(job.List), noOfWorkers, wh.destType, job.Warehouse.Destination.ID)
-	var messages []pgnotifier.MessageT
-	for _, stagingFile := range job.List {
-		payload := PayloadT{
-			UploadID:            job.Upload.ID,
-			StagingFileID:       stagingFile.ID,
-			StagingFileLocation: stagingFile.Location,
-			Schema:              job.Upload.Schema,
-			SourceID:            job.Warehouse.Source.ID,
-			DestinationID:       job.Warehouse.Destination.ID,
-			DestinationType:     wh.destType,
-			DestinationConfig:   job.Warehouse.Destination.Config,
->>>>>>> 4bed44ba
 		}
 
 		uploadJobs = append(uploadJobs, &job)
@@ -766,13 +544,12 @@
 		}
 	}
 
-<<<<<<< HEAD
 	return uploadJobs, nil
 }
 
 func (wh *HandleT) processJobs(warehouse warehouseutils.WarehouseT) (numJobs int, err error) {
 	if isDestInProgress(warehouse) {
-		logger.Debugf("[WH]: Skipping upload loop since %s upload in progress", warehouse.Identifier)
+		pkgLogger.Debugf("[WH]: Skipping upload loop since %s upload in progress", warehouse.Identifier)
 		return 0, nil
 	}
 
@@ -781,22 +558,6 @@
 	defer func() {
 		if !enqueuedJobs {
 			setDestInProgress(warehouse, false)
-=======
-	pkgLogger.Infof("WH: Publishing %d staging files to PgNotifier", len(messages))
-	var loadFileIDs []int64
-	ch, err := wh.notifier.Publish("process_staging_file", messages)
-	if err != nil {
-		panic(err)
-	}
-
-	responses := <-ch
-	pkgLogger.Infof("WH: Received responses from PgNotifier")
-	for _, resp := range responses {
-		// TODO: make it aborted
-		if resp.Status == "aborted" {
-			pkgLogger.Errorf("Error in genrating load files: %v", resp.Error)
-			continue
->>>>>>> 4bed44ba
 		}
 	}()
 
@@ -809,14 +570,13 @@
 	// Remove pending temp tables in Redshift etc.
 	_, ok := inRecoveryMap[warehouse.Destination.ID]
 	if ok {
-		logger.Infof("[WH]: Crash recovering for %s:%s", wh.destType, warehouse.Destination.ID)
+		pkgLogger.Infof("[WH]: Crash recovering for %s:%s", wh.destType, warehouse.Destination.ID)
 		err = whManager.CrashRecover(warehouse)
 		if err != nil {
 			return 0, err
 		}
 		delete(inRecoveryMap, warehouse.Destination.ID)
 	}
-<<<<<<< HEAD
 
 	var uploadJobs []*UploadJobT
 
@@ -824,20 +584,16 @@
 	// An upload job is pending if it is neither exported nor aborted
 
 	pendingUploads, err := wh.getPendingUploads(warehouse)
-=======
-	pkgLogger.Infof("WH: Starting load flow for %s:%s", wh.destType, job.Warehouse.Destination.ID)
-	whManager, err := warehousemanager.NewWhManager(wh.destType)
->>>>>>> 4bed44ba
-	if err != nil {
-		logger.Errorf("[WH]: Failed to get pending uploads: %s with error %w", warehouse.Identifier, err)
+	if err != nil {
+		pkgLogger.Errorf("[WH]: Failed to get pending uploads: %s with error %w", warehouse.Identifier, err)
 		return 0, err
 	}
 
 	if len(pendingUploads) > 0 {
-		logger.Infof("[WH]: Found pending uploads: %v for %s", len(pendingUploads), warehouse.Identifier)
+		pkgLogger.Infof("[WH]: Found pending uploads: %v for %s", len(pendingUploads), warehouse.Identifier)
 		uploadJobs, err = wh.getUploadJobsForPendingUploads(warehouse, whManager, pendingUploads)
 		if err != nil {
-			logger.Errorf("[WH]: Failed to create upload jobs for %s from pending uploads with error: %w", warehouse.Identifier, err)
+			pkgLogger.Errorf("[WH]: Failed to create upload jobs for %s from pending uploads with error: %w", warehouse.Identifier, err)
 			return 0, err
 		}
 		wh.enqueueUploadJobs(uploadJobs, warehouse)
@@ -849,23 +605,23 @@
 	// We will perform only one of Step 2 or Step 3, in every execution
 
 	if !wh.canStartUpload(warehouse) {
-		logger.Debugf("[WH]: Skipping upload loop since %s upload freq not exceeded", warehouse.Identifier)
+		pkgLogger.Debugf("[WH]: Skipping upload loop since %s upload freq not exceeded", warehouse.Identifier)
 		return 0, nil
 	}
 
 	stagingFilesList, err := wh.getPendingStagingFiles(warehouse)
 	if err != nil {
-		logger.Errorf("[WH]: Failed to get pending staging files: %s with error %w", warehouse.Identifier, err)
+		pkgLogger.Errorf("[WH]: Failed to get pending staging files: %s with error %w", warehouse.Identifier, err)
 		return 0, err
 	}
 	if len(stagingFilesList) == 0 {
-		logger.Debugf("[WH]: Found no pending staging files for %s", warehouse.Identifier)
+		pkgLogger.Debugf("[WH]: Found no pending staging files for %s", warehouse.Identifier)
 		return 0, nil
 	}
 
 	uploadJobs, err = wh.getUploadJobsForNewStagingFiles(warehouse, whManager, stagingFilesList)
 	if err != nil {
-		logger.Errorf("[WH]: Failed to create upload jobs for %s for new staging files with error: %w", warehouse.Identifier, err)
+		pkgLogger.Errorf("[WH]: Failed to create upload jobs for %s for new staging files with error: %w", warehouse.Identifier, err)
 		return 0, err
 	}
 
@@ -889,10 +645,10 @@
 		wh.configSubscriberLock.RUnlock()
 
 		for _, warehouse := range warehouses {
-			logger.Debugf("[WH] Processing Jobs for warehouse: %s", warehouse.Identifier)
+			pkgLogger.Debugf("[WH] Processing Jobs for warehouse: %s", warehouse.Identifier)
 			_, err := wh.processJobs(warehouse)
 			if err != nil {
-				logger.Errorf("[WH] Failed to process warehouse Jobs: %w", err)
+				pkgLogger.Errorf("[WH] Failed to process warehouse Jobs: %w", err)
 			}
 		}
 		time.Sleep(mainLoopSleep)
@@ -901,7 +657,7 @@
 
 func (wh *HandleT) enqueueUploadJobs(uploads []*UploadJobT, warehouse warehouseutils.WarehouseT) {
 	if len(uploads) == 0 {
-		logger.Errorf("[WH]: Zero upload jobs, not enqueuing")
+		pkgLogger.Errorf("[WH]: Zero upload jobs, not enqueuing")
 		return
 	}
 	workerName := workerIdentifier(warehouse)
@@ -947,11 +703,7 @@
 }
 
 func (wh *HandleT) Setup(whType string) {
-<<<<<<< HEAD
-	logger.Infof("[WH]: Warehouse Router started: %s", whType)
-=======
 	pkgLogger.Infof("WH: Warehouse Router started: %s", whType)
->>>>>>> 4bed44ba
 	wh.dbHandle = dbHandle
 	wh.notifier = notifier
 	wh.destType = whType
@@ -976,390 +728,6 @@
 	"CLICKHOUSE": "csv",
 }
 
-<<<<<<< HEAD
-=======
-func processStagingFile(job PayloadT) (loadFileIDs []int64, err error) {
-	pkgLogger.Debugf("WH: Starting processing staging file: %v at %v for %s:%s", job.StagingFileID, job.StagingFileLocation, job.DestinationType, job.DestinationID)
-	// download staging file into a temp dir
-	dirName := "/rudder-warehouse-json-uploads-tmp/"
-	tmpDirPath, err := misc.CreateTMPDIR()
-	if err != nil {
-		panic(err)
-	}
-	jsonPath := tmpDirPath + dirName + fmt.Sprintf(`%s_%s/`, job.DestinationType, job.DestinationID) + job.StagingFileLocation
-	err = os.MkdirAll(filepath.Dir(jsonPath), os.ModePerm)
-	jsonFile, err := os.Create(jsonPath)
-	if err != nil {
-		panic(err)
-	}
-
-	downloader, err := filemanager.New(&filemanager.SettingsT{
-		Provider: warehouseutils.ObjectStorageType(job.DestinationType, job.DestinationConfig),
-		Config:   misc.GetObjectStorageConfig(warehouseutils.ObjectStorageType(job.DestinationType, job.DestinationConfig), job.DestinationConfig),
-	})
-	if err != nil {
-		return loadFileIDs, err
-	}
-
-	timer := warehouseutils.DestStat(stats.TimerType, "download_staging_file_time", job.DestinationID)
-	timer.Start()
-
-	err = downloader.Download(jsonFile, job.StagingFileLocation)
-	if err != nil {
-		return loadFileIDs, err
-	}
-	jsonFile.Close()
-	defer os.Remove(jsonPath)
-	timer.End()
-
-	fi, err := os.Stat(jsonPath)
-	if err != nil {
-		pkgLogger.Errorf("WH: Error getting file size of downloaded staging file: ", err)
-	}
-	fileSize := fi.Size()
-	pkgLogger.Debugf("WH: Downloaded staging file %s size:%v", job.StagingFileLocation, fileSize)
-	warehouseutils.DestStat(stats.CountType, "downloaded_staging_file_size", job.DestinationID).Count(int(fileSize))
-
-	sortedTableColumnMap := make(map[string][]string)
-	// sort columns per table so as to maintaining same order in load file (needed in case of csv load file)
-	for tableName, columnMap := range job.Schema {
-		sortedTableColumnMap[tableName] = []string{}
-		for k := range columnMap {
-			sortedTableColumnMap[tableName] = append(sortedTableColumnMap[tableName], k)
-		}
-		sort.Strings(sortedTableColumnMap[tableName])
-	}
-
-	pkgLogger.Debugf("Starting read from downloaded staging file: %s", job.StagingFileLocation)
-	rawf, err := os.Open(jsonPath)
-	if err != nil {
-		pkgLogger.Errorf("WH: Error opening file using os.Open at path:%s downloaded from %s", jsonPath, job.StagingFileLocation)
-		panic(err)
-	}
-	reader, err := gzip.NewReader(rawf)
-	if err != nil {
-		if err.Error() == "EOF" {
-			return loadFileIDs, nil
-		}
-		pkgLogger.Errorf("WH: Error reading file using gzip.NewReader at path:%s downloaded from %s", jsonPath, job.StagingFileLocation)
-		panic(err)
-	}
-
-	// read from staging file and write a separate load file for each table in warehouse
-	// tableContentMap := make(map[string]string)
-	outputFileMap := make(map[string]misc.GZipWriter)
-	eventsCountMap := make(map[string]int)
-	uuidTS := timeutil.Now()
-	sc := bufio.NewScanner(reader)
-	// default scanner buffer maxCapacity is 64K
-	// set it to higher value to avoid read stop on read size error
-	maxCapacity := maxStagingFileReadBufferCapacityInK * 1024
-	buf := make([]byte, maxCapacity)
-	sc.Buffer(buf, maxCapacity)
-	misc.PrintMemUsage()
-
-	timer = warehouseutils.DestStat(stats.TimerType, "process_staging_file_to_csv_time", job.DestinationID)
-	timer.Start()
-
-	lineBytesCounter := 0
-	var interfaceSliceSample []interface{}
-	for {
-		ok := sc.Scan()
-		if !ok {
-			scanErr := sc.Err()
-			if scanErr != nil {
-				pkgLogger.Errorf("WH: Error in scanner reading line from staging file: %v", scanErr)
-			}
-			break
-		}
-		lineBytes := sc.Bytes()
-		lineBytesCounter += len(lineBytes)
-		var jsonLine map[string]interface{}
-		json.Unmarshal(lineBytes, &jsonLine)
-		metadata, ok := jsonLine["metadata"]
-		if !ok {
-			continue
-		}
-		columnData, ok := jsonLine["data"].(map[string]interface{})
-		if !ok {
-			continue
-		}
-		tableName, ok := metadata.(map[string]interface{})["table"].(string)
-		if !ok {
-			continue
-		}
-		columns, ok := metadata.(map[string]interface{})["columns"].(map[string]interface{})
-		if !ok {
-			continue
-		}
-		discardsTable := warehouseutils.ToProviderCase(job.DestinationType, warehouseutils.DiscardsTable)
-		eventsCountMap[discardsTable] = 0
-		if _, ok := outputFileMap[tableName]; !ok {
-			outputFilePath := strings.TrimSuffix(jsonPath, "json.gz") + tableName + fmt.Sprintf(`.%s`, loadFileFormatMap[job.DestinationType]) + ".gz"
-			gzWriter, err := misc.CreateGZ(outputFilePath)
-			defer gzWriter.CloseGZ()
-			if err != nil {
-				return nil, err
-			}
-			outputFileMap[tableName] = gzWriter
-			eventsCountMap[tableName] = 0
-		}
-		if job.DestinationType == "BQ" {
-			outputJSONLine := make(map[string]interface{})
-			for _, columnName := range sortedTableColumnMap[tableName] {
-				if columnName == warehouseutils.ToProviderCase(job.DestinationType, "uuid_ts") {
-					// add uuid_ts to track when event was processed into load_file
-					outputJSONLine[warehouseutils.ToProviderCase(job.DestinationType, "uuid_ts")] = uuidTS.Format(warehouseutils.BQUuidTSFormat)
-					continue
-				}
-				if columnName == warehouseutils.ToProviderCase(job.DestinationType, "loaded_at") {
-					// add loaded_at for segment compatability
-					outputJSONLine[warehouseutils.ToProviderCase(job.DestinationType, "loaded_at")] = uuidTS.Format(warehouseutils.BQLoadedAtFormat)
-					continue
-				}
-				columnVal, ok := columnData[columnName]
-				if !ok {
-					continue
-				}
-				columnType, ok := columns[columnName].(string)
-				if !ok {
-					continue
-				}
-				// json.Unmarshal returns int as float
-				// convert int's back to int to avoid writing integers like 123456789 as 1.23456789e+08
-				// most warehouses only support scientific notation only for floats and not integers
-				if columnType == "int" || columnType == "bigint" {
-					floatVal, ok := columnVal.(float64)
-					if !ok {
-						continue
-					}
-					outputJSONLine[columnName] = int(floatVal)
-					columnVal = int(floatVal)
-				}
-				// if the current data type doesnt match the one in warehouse, set value as NULL
-				var dataTypeInSchema string
-				dataTypeInSchema, ok = job.Schema[tableName][columnName]
-				if ok && columnType != dataTypeInSchema {
-					if dataTypeInSchema == "string" {
-						// cast to string since string type column can accomodate any kind of value
-						outputJSONLine[columnName] = fmt.Sprintf(`%v`, columnVal)
-					} else if (columnType == "int" || columnType == "bigint") && dataTypeInSchema == "float" {
-						// pass it along
-						outputJSONLine[columnName] = columnVal
-					} else if columnType == "float" && (dataTypeInSchema == "int" || dataTypeInSchema == "bigint") {
-						floatVal, ok := columnVal.(float64)
-						if !ok {
-							outputJSONLine[columnName] = nil
-							continue
-						}
-						outputJSONLine[columnName] = int(floatVal)
-					} else {
-						outputJSONLine[columnName] = nil
-						rowID, hasID := columnData[warehouseutils.ToProviderCase(job.DestinationType, "id")]
-						receivedAt, hasReceivedAt := columnData[warehouseutils.ToProviderCase(job.DestinationType, "received_at")]
-						if hasID && hasReceivedAt {
-							if _, ok := outputFileMap[discardsTable]; !ok {
-								discardsOutputFilePath := strings.TrimSuffix(jsonPath, "json.gz") + discardsTable + fmt.Sprintf(`.%s`, loadFileFormatMap[job.DestinationType]) + ".gz"
-								gzWriter, err := misc.CreateGZ(discardsOutputFilePath)
-								defer gzWriter.CloseGZ()
-								if err != nil {
-									return nil, err
-								}
-								outputFileMap[discardsTable] = gzWriter
-							}
-
-							discardsData := map[string]interface{}{
-								"column_name":  columnName,
-								"column_value": fmt.Sprintf(`%v`, columnVal),
-								"received_at":  receivedAt,
-								"row_id":       rowID,
-								"table_name":   tableName,
-								"uuid_ts":      uuidTS.Format(warehouseutils.BQUuidTSFormat),
-								"loaded_at":    uuidTS.Format(warehouseutils.BQLoadedAtFormat),
-							}
-							dLine, err := json.Marshal(discardsData)
-							if err != nil {
-								return loadFileIDs, err
-							}
-							outputFileMap[discardsTable].WriteGZ(string(dLine) + "\n")
-							eventsCountMap[discardsTable]++
-						}
-						continue
-					}
-				} else {
-					outputJSONLine[columnName] = columnVal
-				}
-				// cast array values to string as bigquery fails to cast array to string
-				if dataTypeInSchema == "string" && columnType == dataTypeInSchema {
-					if _, ok := columnVal.([]interface{}); ok {
-						valBytes, err := json.Marshal(columnVal)
-						if err != nil {
-							continue
-						}
-						outputJSONLine[columnName] = string(valBytes)
-					}
-				}
-			}
-			line, err := json.Marshal(outputJSONLine)
-			if err != nil {
-				return loadFileIDs, err
-			}
-			outputFileMap[tableName].WriteGZ(string(line) + "\n")
-			eventsCountMap[tableName]++
-		} else {
-			csvRow := []string{}
-			var buff bytes.Buffer
-			csvWriter := csv.NewWriter(&buff)
-			for _, columnName := range sortedTableColumnMap[tableName] {
-				if columnName == warehouseutils.ToProviderCase(job.DestinationType, "uuid_ts") {
-					// add uuid_ts to track when event was processed into load_file
-					csvRow = append(csvRow, fmt.Sprintf("%v", uuidTS.Format(misc.RFC3339Milli)))
-					continue
-				}
-				columnVal, ok := columnData[columnName]
-				if !ok {
-					csvRow = append(csvRow, "")
-					continue
-				}
-
-				columnType, ok := columns[columnName].(string)
-				if !ok {
-					csvRow = append(csvRow, "")
-					continue
-				}
-				// json.Unmarshal returns int as float
-				// convert int's back to int to avoid writing integers like 123456789 as 1.23456789e+08
-				// most warehouses only support scientific notation only for floats and not integers
-				if columnType == "int" || columnType == "bigint" {
-					floatVal, ok := columnVal.(float64)
-					if !ok {
-						csvRow = append(csvRow, "")
-						continue
-					}
-					columnVal = int(floatVal)
-				}
-				// if the current data type doesnt match the one in warehouse, set value as NULL
-				dataTypeInSchema, ok := job.Schema[tableName][columnName]
-				if ok && columnType != dataTypeInSchema {
-					if dataTypeInSchema == "string" || dataTypeInSchema == "text" {
-						// pass it along since string type column can accomodate any kind of value
-					} else if (columnType == "int" || columnType == "bigint") && dataTypeInSchema == "float" {
-						// pass it along
-					} else if columnType == "float" && (dataTypeInSchema == "int" || dataTypeInSchema == "bigint") {
-						floatVal, ok := columnVal.(float64)
-						if !ok {
-							csvRow = append(csvRow, "")
-							continue
-						}
-						columnVal = int(floatVal)
-					} else {
-						csvRow = append(csvRow, "")
-						rowID, hasID := columnData[warehouseutils.ToProviderCase(job.DestinationType, "id")]
-						receivedAt, hasReceivedAt := columnData[warehouseutils.ToProviderCase(job.DestinationType, "received_at")]
-						if hasID && hasReceivedAt {
-							discardsTable := warehouseutils.ToProviderCase(job.DestinationType, warehouseutils.DiscardsTable)
-							if _, ok := outputFileMap[discardsTable]; !ok {
-								discardsOutputFilePath := strings.TrimSuffix(jsonPath, "json.gz") + discardsTable + fmt.Sprintf(`.%s`, loadFileFormatMap[job.DestinationType]) + ".gz"
-								gzWriter, err := misc.CreateGZ(discardsOutputFilePath)
-								defer gzWriter.CloseGZ()
-								if err != nil {
-									return nil, err
-								}
-								outputFileMap[discardsTable] = gzWriter
-							}
-
-							discardRow := []string{}
-							var dBuff bytes.Buffer
-							dCsvWriter := csv.NewWriter(&dBuff)
-
-							// if val is an []interface{}, marshal it
-							// eg. [{"product_name": "pen", "product_price": 10}, {"product_name": "pencil", "product_price": 2}]
-							if reflect.TypeOf(columnVal) == reflect.TypeOf(interfaceSliceSample) {
-								marshalledVal, err := json.Marshal(columnVal)
-								if err != nil {
-									pkgLogger.Errorf("WH: Error in marshalling rudder_discard []interface{} columnVal: %v", err)
-									continue
-								}
-								columnVal = string(marshalledVal)
-							}
-
-							// sorted discard columns: column_name, column_value, received_at, row_id, table_name, uuid_ts
-							discardRow = append(discardRow, columnName, fmt.Sprintf("%v", columnVal), fmt.Sprintf("%v", receivedAt), fmt.Sprintf("%v", rowID), tableName, uuidTS.Format(misc.RFC3339Milli))
-							csvWriteErr := dCsvWriter.Write(discardRow)
-							if csvWriteErr != nil {
-								pkgLogger.Errorf(`[CSVWriter]: Error writing discardRow to buffer: %v`, csvWriteErr)
-							}
-							dCsvWriter.Flush()
-							outputFileMap[discardsTable].WriteGZ(dBuff.String())
-							eventsCountMap[discardsTable]++
-						}
-						continue
-					}
-				}
-				// if val is an []interface{}, marshal it
-				// eg. [{"product_name": "pen", "product_price": 10}, {"product_name": "pencil", "product_price": 2}]
-				if reflect.TypeOf(columnVal) == reflect.TypeOf(interfaceSliceSample) {
-					marshalledVal, err := json.Marshal(columnVal)
-					if err != nil {
-						pkgLogger.Errorf("WH: Error in marshalling []interface{} columnVal: %v", err)
-						csvRow = append(csvRow, "")
-						continue
-					}
-					columnVal = string(marshalledVal)
-				}
-				csvRow = append(csvRow, fmt.Sprintf("%v", columnVal))
-			}
-			csvWriter.Write(csvRow)
-			csvWriter.Flush()
-			outputFileMap[tableName].WriteGZ(buff.String())
-			eventsCountMap[tableName]++
-		}
-	}
-	reader.Close()
-	timer.End()
-	misc.PrintMemUsage()
-
-	pkgLogger.Debugf("Process %v bytes from downloaded staging file: %s", lineBytesCounter, job.StagingFileLocation)
-	warehouseutils.DestStat(stats.CountType, "bytes_processed_in_staging_file", job.DestinationID).Count(lineBytesCounter)
-
-	uploader, err := filemanager.New(&filemanager.SettingsT{
-		Provider: warehouseutils.ObjectStorageType(job.DestinationType, job.DestinationConfig),
-		Config:   misc.GetObjectStorageConfig(warehouseutils.ObjectStorageType(job.DestinationType, job.DestinationConfig), job.DestinationConfig),
-	})
-	if err != nil {
-		panic(err)
-	}
-
-	timer = warehouseutils.DestStat(stats.TimerType, "upload_load_files_per_staging_file_time", job.DestinationID)
-	timer.Start()
-	for tableName, outputFile := range outputFileMap {
-		outputFile.CloseGZ()
-		file, err := os.Open(outputFile.File.Name())
-		defer os.Remove(outputFile.File.Name())
-		pkgLogger.Debugf("WH: %s: Uploading load_file to %s for table: %s in staging_file id: %v", job.DestinationType, warehouseutils.ObjectStorageType(job.DestinationType, job.DestinationConfig), tableName, job.StagingFileID)
-		uploadLocation, err := uploader.Upload(file, config.GetEnv("WAREHOUSE_BUCKET_LOAD_OBJECTS_FOLDER_NAME", "rudder-warehouse-load-objects"), tableName, job.SourceID, getBucketFolder(job.BatchID, tableName))
-		if err != nil {
-			return loadFileIDs, err
-		}
-		sqlStatement := fmt.Sprintf(`INSERT INTO %s (staging_file_id, location, source_id, destination_id, destination_type, table_name, total_events, created_at)
-									   VALUES ($1, $2, $3, $4, $5, $6, $7, $8) RETURNING id`, warehouseutils.WarehouseLoadFilesTable)
-		stmt, err := dbHandle.Prepare(sqlStatement)
-		if err != nil {
-			panic(err)
-		}
-		var fileID int64
-		err = stmt.QueryRow(job.StagingFileID, uploadLocation.Location, job.SourceID, job.DestinationID, job.DestinationType, tableName, eventsCountMap[tableName], timeutil.Now()).Scan(&fileID)
-		if err != nil {
-			panic(err)
-		}
-		stmt.Close()
-		loadFileIDs = append(loadFileIDs, fileID)
-	}
-	timer.End()
-	return
-}
-
->>>>>>> 4bed44ba
 // Gets the config from config backend and extracts enabled writekeys
 func monitorDestRouters() {
 	ch := make(chan utils.DataEvent)
@@ -1368,10 +736,7 @@
 
 	for {
 		config := <-ch
-<<<<<<< HEAD
-=======
 		pkgLogger.Debug("Got config from config-backend", config)
->>>>>>> 4bed44ba
 		sources := config.Data.(backendconfig.SourcesT)
 		enabledDestinations := make(map[string]bool)
 		for _, source := range sources.Sources {
@@ -1380,13 +745,8 @@
 				if misc.Contains(WarehouseDestinations, destination.DestinationDefinition.Name) {
 					wh, ok := dstToWhRouter[destination.DestinationDefinition.Name]
 					if !ok {
-<<<<<<< HEAD
-						logger.Info("Starting a new Warehouse Destination Router: ", destination.DestinationDefinition.Name)
+						pkgLogger.Info("Starting a new Warehouse Destination Router: ", destination.DestinationDefinition.Name)
 						wh = &HandleT{}
-=======
-						pkgLogger.Info("Starting a new Warehouse Destination Router: ", destination.DestinationDefinition.Name)
-						var wh HandleT
->>>>>>> 4bed44ba
 						wh.configSubscriberLock.Lock()
 						wh.Setup(destination.DestinationDefinition.Name)
 						wh.configSubscriberLock.Unlock()
@@ -1404,19 +764,11 @@
 		keys := misc.StringKeys(dstToWhRouter)
 		for _, key := range keys {
 			if _, ok := enabledDestinations[key]; !ok {
-<<<<<<< HEAD
 				if wh, ok := dstToWhRouter[key]; ok {
-					logger.Info("Disabling a existing warehouse destination: ", key)
+					pkgLogger.Info("Disabling a existing warehouse destination: ", key)
 					wh.configSubscriberLock.Lock()
 					wh.Disable()
 					wh.configSubscriberLock.Unlock()
-=======
-				if whHandle, ok := dstToWhRouter[key]; ok {
-					pkgLogger.Info("Disabling a existing warehouse destination: ", key)
-					whHandle.configSubscriberLock.Lock()
-					whHandle.Disable()
-					whHandle.configSubscriberLock.Unlock()
->>>>>>> 4bed44ba
 				}
 			}
 		}
@@ -1451,7 +803,7 @@
 
 	body, err := ioutil.ReadAll(r.Body)
 	if err != nil {
-		logger.Errorf("[WH]: Error reading body: %v", err)
+		pkgLogger.Errorf("[WH]: Error reading body: %v", err)
 		http.Error(w, "can't read body", http.StatusBadRequest)
 		return
 	}
@@ -1468,11 +820,7 @@
 		lastEventAt = nil
 	}
 
-<<<<<<< HEAD
-	logger.Debugf("[WH]: Creating staging file entry in %s table with schema: %+v", warehouseutils.WarehouseStagingFilesTable, stagingFile.Schema)
-=======
 	pkgLogger.Debugf("BRT: Creating record for uploaded json in %s table with schema: %+v", warehouseutils.WarehouseStagingFilesTable, stagingFile.Schema)
->>>>>>> 4bed44ba
 	schemaPayload, err := json.Marshal(stagingFile.Schema)
 	sqlStatement := fmt.Sprintf(`INSERT INTO %s (location, schema, source_id, destination_id, status, total_events, first_event_at, last_event_at, created_at, updated_at)
 									   VALUES ($1, $2, $3, $4, $5, $6, $7, $8, $9, $9)`, warehouseutils.WarehouseStagingFilesTable)
@@ -1514,75 +862,13 @@
 	if isMaster() {
 		backendconfig.WaitForConfig()
 		http.HandleFunc("/v1/process", processHandler)
-<<<<<<< HEAD
-		logger.Infof("[WH]: Starting warehouse master service in %d", webPort)
-	} else {
-		logger.Infof("[WH]: Starting warehouse slave service in %d", webPort)
-=======
 		pkgLogger.Infof("WH: Starting warehouse master service in %d", webPort)
 	} else {
 		pkgLogger.Infof("WH: Starting warehouse slave service in %d", webPort)
->>>>>>> 4bed44ba
 	}
 	log.Fatal(http.ListenAndServe(":"+strconv.Itoa(webPort), bugsnag.Handler(nil)))
 }
 
-<<<<<<< HEAD
-=======
-func claimAndProcess(workerIdx int, slaveID string) {
-	pkgLogger.Debugf("WH: Attempting to claim job by slave worker-%v-%v", workerIdx, slaveID)
-	workerID := warehouseutils.GetSlaveWorkerId(workerIdx, slaveID)
-	claim, claimed := notifier.Claim(workerID)
-	if claimed {
-		pkgLogger.Infof("WH: Successfully claimed job:%v by slave worker-%v-%v", claim.ID, workerIdx, slaveID)
-		var payload PayloadT
-		json.Unmarshal(claim.Payload, &payload)
-		payload.BatchID = claim.BatchID
-		ids, err := processStagingFile(payload)
-		if err != nil {
-			response := pgnotifier.ClaimResponseT{
-				Err: err,
-			}
-			claim.ClaimResponseChan <- response
-		}
-		payload.LoadFileIDs = ids
-		output, err := json.Marshal(payload)
-		response := pgnotifier.ClaimResponseT{
-			Err:     err,
-			Payload: output,
-		}
-		claim.ClaimResponseChan <- response
-	}
-	slaveWorkerRoutineBusy[workerIdx-1] = false
-	pkgLogger.Debugf("WH: Setting free slave worker %d: %v", workerIdx, slaveWorkerRoutineBusy)
-}
-
-func setupSlave() {
-	slaveWorkerRoutineBusy = make([]bool, noOfSlaveWorkerRoutines)
-	slaveID := uuid.NewV4().String()
-	rruntime.Go(func() {
-		jobNotificationChannel, err := notifier.Subscribe("process_staging_file")
-		if err != nil {
-			panic(err)
-		}
-		for {
-			ev := <-jobNotificationChannel
-			pkgLogger.Debugf("WH: Notification recieved, event: %v, workers: %v", ev, slaveWorkerRoutineBusy)
-			for workerIdx := 1; workerIdx <= noOfSlaveWorkerRoutines; workerIdx++ {
-				if !slaveWorkerRoutineBusy[workerIdx-1] {
-					slaveWorkerRoutineBusy[workerIdx-1] = true
-					idx := workerIdx
-					rruntime.Go(func() {
-						claimAndProcess(idx, slaveID)
-					})
-					break
-				}
-			}
-		}
-	})
-}
-
->>>>>>> 4bed44ba
 func isStandAlone() bool {
 	return warehouseMode != EmbeddedMode
 }
@@ -1603,11 +889,7 @@
 		return
 	}
 
-<<<<<<< HEAD
-	logger.Infof("[WH]: Starting Warehouse service...")
-=======
 	pkgLogger.Infof("WH: Starting Warehouse service...")
->>>>>>> 4bed44ba
 	var err error
 	psqlInfo := getConnectionString()
 
@@ -1642,22 +924,13 @@
 	}
 
 	if isSlave() {
-<<<<<<< HEAD
-		logger.Infof("[WH]: Starting warehouse slave...")
-=======
 		pkgLogger.Infof("WH: Starting warehouse slave...")
->>>>>>> 4bed44ba
 		setupSlave()
 	}
 
 	if isMaster() {
-<<<<<<< HEAD
-		logger.Infof("[WH]: Starting warehouse master...")
+		pkgLogger.Infof("[WH]: Starting warehouse master...")
 		err = notifier.AddTopic(StagingFilesPGNotifierChannel)
-=======
-		pkgLogger.Infof("WH: Starting warehouse master...")
-		err = notifier.AddTopic("process_staging_file")
->>>>>>> 4bed44ba
 		if err != nil {
 			panic(err)
 		}
