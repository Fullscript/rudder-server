package postgres

import (
	"compress/gzip"
	"database/sql"
	"encoding/csv"
	"errors"
	"fmt"
	"io"
	"os"
	"path/filepath"
	"strings"
	"time"

	"github.com/lib/pq"
	"github.com/rudderlabs/rudder-server/rruntime"
	"github.com/rudderlabs/rudder-server/services/filemanager"
	"github.com/rudderlabs/rudder-server/utils/logger"
	"github.com/rudderlabs/rudder-server/utils/misc"
	warehouseutils "github.com/rudderlabs/rudder-server/warehouse/utils"
	uuid "github.com/satori/go.uuid"
)

var (
	stagingTablePrefix string
)

const (
	host     = "host"
	dbName   = "database"
	user     = "user"
	password = "password"
	port     = "port"
	sslMode  = "sslMode"
)

const PROVIDER = "POSTGRES"

var rudderDataTypesMapToPostgres = map[string]string{
	"int":      "bigint",
	"float":    "numeric",
	"string":   "text",
	"datetime": "timestamptz",
	"boolean":  "boolean",
	"json":     "jsonb",
}

var postgresDataTypesMapToRudder = map[string]string{
	"integer":                  "int",
	"smallint":                 "int",
	"bigint":                   "int",
	"double precision":         "float",
	"numeric":                  "float",
	"real":                     "float",
	"text":                     "string",
	"varchar":                  "string",
	"char":                     "string",
	"timestamptz":              "datetime",
	"timestamp with time zone": "datetime",
	"timestamp":                "datetime",
	"boolean":                  "boolean",
	"jsonb":                    "json",
}

type HandleT struct {
	Db            *sql.DB
	Namespace     string
	ObjectStorage string
	Warehouse     warehouseutils.WarehouseT
	Uploader      warehouseutils.UploaderI
}

type credentialsT struct {
	host     string
	dbName   string
	user     string
	password string
	port     string
	sslMode  string
}

var primaryKeyMap = map[string]string{
	warehouseutils.UsersTable:      "id",
	warehouseutils.IdentifiesTable: "id",
	warehouseutils.DiscardsTable:   "row_id",
}
var partitionKeyMap = map[string]string{
	warehouseutils.UsersTable:      "id",
	warehouseutils.IdentifiesTable: "id",
	warehouseutils.DiscardsTable:   "row_id, column_name, table_name",
}

func connect(cred credentialsT) (*sql.DB, error) {
	url := fmt.Sprintf("user=%v password=%v host=%v port=%v dbname=%v sslmode=%v",
		cred.user,
		cred.password,
		cred.host,
		cred.port,
		cred.dbName,
		cred.sslMode)

	var err error
	var db *sql.DB
	if db, err = sql.Open("postgres", url); err != nil {
		return nil, fmt.Errorf("postgres connection error : (%v)", err)
	}
	return db, nil
}

func init() {
	loadConfig()
}
func loadConfig() {
	stagingTablePrefix = "rudder_staging_"
}

func (pg *HandleT) getConnectionCredentials() credentialsT {
	return credentialsT{
		host:     warehouseutils.GetConfigValue(host, pg.Warehouse),
		dbName:   warehouseutils.GetConfigValue(dbName, pg.Warehouse),
		user:     warehouseutils.GetConfigValue(user, pg.Warehouse),
		password: warehouseutils.GetConfigValue(password, pg.Warehouse),
		port:     warehouseutils.GetConfigValue(port, pg.Warehouse),
		sslMode:  warehouseutils.GetConfigValue(sslMode, pg.Warehouse),
	}
}

func columnsWithDataTypes(columns map[string]string, prefix string) string {
	var arr []string
	for name, dataType := range columns {
		arr = append(arr, fmt.Sprintf(`%s%s %s`, prefix, name, rudderDataTypesMapToPostgres[dataType]))
	}
	return strings.Join(arr[:], ",")
}

func (bq *HandleT) IsEmpty(warehouse warehouseutils.WarehouseT) (empty bool, err error) {
	return
}

func (pg *HandleT) DownloadLoadFiles(tableName string) ([]string, error) {
	objectLocations, _ := pg.Uploader.GetLoadFileLocations(tableName)
	var fileNames []string
	for _, objectLocation := range objectLocations {
		object, err := warehouseutils.GetObjectName(objectLocation, pg.Warehouse.Destination.Config, pg.ObjectStorage)
		if err != nil {
			logger.Errorf("PG: Error in converting object location to object key for table:%s: %s,%v", tableName, objectLocation, err)
			return nil, err
		}
		dirName := "/rudder-warehouse-load-uploads-tmp/"
		tmpDirPath, err := misc.CreateTMPDIR()
		if err != nil {
			logger.Errorf("PG: Error in creating tmp directory for downloading load file for table:%s: %s, %v", tableName, objectLocation, err)
			return nil, err
		}
		ObjectPath := tmpDirPath + dirName + fmt.Sprintf(`%s_%s_%d/`, pg.Warehouse.Destination.DestinationDefinition.Name, pg.Warehouse.Destination.ID, time.Now().Unix()) + object
		err = os.MkdirAll(filepath.Dir(ObjectPath), os.ModePerm)
		if err != nil {
			logger.Errorf("PG: Error in making tmp directory for downloading load file for table:%s: %s, %s %v", tableName, objectLocation, err)
			return nil, err
		}
		objectFile, err := os.Create(ObjectPath)
		if err != nil {
			logger.Errorf("PG: Error in creating file in tmp directory for downloading load file for table:%s: %s, %v", tableName, objectLocation, err)
			return nil, err
		}
		downloader, err := filemanager.New(&filemanager.SettingsT{
			Provider: warehouseutils.ObjectStorageType(pg.Warehouse.Destination.DestinationDefinition.Name, pg.Warehouse.Destination.Config),
			Config:   pg.Warehouse.Destination.Config,
		})
		err = downloader.Download(objectFile, object)
		if err != nil {
			logger.Errorf("PG: Error in downloading file in tmp directory for downloading load file for table:%s: %s, %v", tableName, objectLocation, err)
			return nil, err
		}
		fileName := objectFile.Name()
		if err = objectFile.Close(); err != nil {
			logger.Errorf("PG: Error in closing downloaded file in tmp directory for downloading load file for table:%s: %s, %v", tableName, objectLocation, err)
			return nil, err
		}
		fileNames = append(fileNames, fileName)
	}
	return fileNames, nil

}

func (pg *HandleT) loadTable(tableName string, tableSchemaInUpload warehouseutils.TableSchemaT, skipTempTableDelete bool) (stagingTableName string, err error) {
	logger.Infof("PG: Starting load for table:%s", tableName)

	// sort column names
	sortedColumnKeys := warehouseutils.SortColumnKeysFromColumnMap(tableSchemaInUpload)
	sortedColumnString := strings.Join(sortedColumnKeys, ", ")

	fileNames, err := pg.DownloadLoadFiles(tableName)
	defer misc.RemoveFilePaths(fileNames...)
	if err != nil {
		return
	}

	txn, err := pg.Db.Begin()
	if err != nil {
		logger.Errorf("PG: Error while beginning a transaction in db for loading in table:%s: %v", tableName, err)
		return
	}
	// create temporary table
	stagingTableName = fmt.Sprintf(`%s%s_%s`, stagingTablePrefix, tableName, strings.Replace(uuid.NewV4().String(), "-", "", -1))
	sqlStatement := fmt.Sprintf(`CREATE TEMPORARY TABLE "%[2]s" (LIKE "%[1]s"."%[3]s")`, pg.Namespace, stagingTableName, tableName)
	logger.Debugf("PG: Creating temporary table for table:%s at %s\n", tableName, sqlStatement)
	_, err = txn.Exec(sqlStatement)
	if err != nil {
		logger.Errorf("PG: Error creating temporary table for table:%s: %v\n", tableName, err)
		return
	}
	if !skipTempTableDelete {
		defer pg.dropStagingTable(stagingTableName)
	}

	stmt, err := txn.Prepare(pq.CopyIn(stagingTableName, sortedColumnKeys...))
	if err != nil {
		logger.Errorf("PG: Error while preparing statement for  transaction in db for loading in staging table:%s: %v", stagingTableName, err)
		return
	}
	for _, objectFileName := range fileNames {
		var gzipFile *os.File
		gzipFile, err = os.Open(objectFileName)
		if err != nil {
			logger.Errorf("PG: Error opening file using os.Open for file:%s while loading to table %s", objectFileName, tableName)
			return
		}

		var gzipReader *gzip.Reader
		gzipReader, err = gzip.NewReader(gzipFile)
		if err != nil {
			logger.Errorf("PG: Error reading file using gzip.NewReader for file:%s while loading to table %s", gzipFile, tableName)
			gzipFile.Close()
			return

		}
		csvReader := csv.NewReader(gzipReader)
		for {
			var record []string
			record, err = csvReader.Read()
			if err != nil {
				if err == io.EOF {
					logger.Infof("PG: File reading completed while reading csv file for loading in staging table:%s: %s", stagingTableName, objectFileName)
					break
				} else {
<<<<<<< HEAD
					logger.Errorf("PG: Error while reading csv file for loading in staging table:%s: %v", stagingTableName, err)
=======
					logger.Errorf("PG: Error while reading csv file %s for loading in staging table:%s: %v", objectFileName, stagingTableName, err)
					warehouseutils.SetTableUploadError(warehouseutils.ExportingDataFailedState, pg.Upload.ID, tableName, err, pg.DbHandle)
>>>>>>> 01b8af70
					txn.Rollback()
					return
				}

			}
			var recordInterface []interface{}
			for _, value := range record {
				if strings.TrimSpace(value) == "" {
					recordInterface = append(recordInterface, nil)
				} else {
					recordInterface = append(recordInterface, value)
				}
			}
			_, err = stmt.Exec(recordInterface...)
			if err != nil {
				logger.Errorf("PG: Error in exec statement for loading in staging table:%s: %v", stagingTableName, err)
				txn.Rollback()
				return
			}
		}
		gzipReader.Close()
		gzipFile.Close()
	}

	_, err = stmt.Exec()
	if err != nil {
		txn.Rollback()
		logger.Errorf("PG: Rollback transaction as there was error while loading staging table:%s: %v", stagingTableName, err)
		return

	}
	// deduplication process
	primaryKey := "id"
	if column, ok := primaryKeyMap[tableName]; ok {
		primaryKey = column
	}
	partitionKey := "id"
	if column, ok := partitionKeyMap[tableName]; ok {
		partitionKey = column
	}
	var additionalJoinClause string
	if tableName == warehouseutils.DiscardsTable {
		additionalJoinClause = fmt.Sprintf(`AND _source.%[3]s = "%[1]s"."%[2]s"."%[3]s" AND _source.%[4]s = "%[1]s"."%[2]s"."%[4]s"`, pg.Namespace, tableName, "table_name", "column_name")
	}
	sqlStatement = fmt.Sprintf(`DELETE FROM "%[1]s"."%[2]s" USING "%[3]s" as  _source where (_source.%[4]s = "%[1]s"."%[2]s"."%[4]s" %[5]s)`, pg.Namespace, tableName, stagingTableName, primaryKey, additionalJoinClause)
	logger.Infof("PG: Deduplicate records for table:%s using staging table: %s\n", tableName, sqlStatement)
	_, err = txn.Exec(sqlStatement)
	if err != nil {
		logger.Errorf("PG: Error deleting from original table for dedup: %v\n", err)
		txn.Rollback()
		return
	}
	sqlStatement = fmt.Sprintf(`INSERT INTO "%[1]s"."%[2]s" (%[3]s) SELECT %[3]s FROM ( SELECT *, row_number() OVER (PARTITION BY %[5]s ORDER BY received_at DESC) AS _rudder_staging_row_number FROM "%[4]s" ) AS _ where _rudder_staging_row_number = 1`, pg.Namespace, tableName, sortedColumnString, stagingTableName, partitionKey)
	logger.Infof("PG: Inserting records for table:%s using staging table: %s\n", tableName, sqlStatement)
	_, err = txn.Exec(sqlStatement)

	if err != nil {
		logger.Errorf("PG: Error inserting into original table: %v\n", err)
		txn.Rollback()
		return
	}

	if err = txn.Commit(); err != nil {
		logger.Errorf("PG: Error while committing transaction as there was error while loading staging table:%s: %v", stagingTableName, err)
		return
	}

	logger.Infof("PG: Complete load for table:%s", tableName)
	return
}

func (pg *HandleT) loadUserTables() (errorMap map[string]error) {
	errorMap = map[string]error{warehouseutils.IdentifiesTable: nil}
	logger.Infof("PG: Starting load for identifies and users tables\n")
	identifyStagingTable, err := pg.loadTable(warehouseutils.IdentifiesTable, pg.Uploader.GetTableSchemaInUpload(warehouseutils.IdentifiesTable), true)
	if err != nil {
		errorMap[warehouseutils.IdentifiesTable] = err
		return
	}

	if len(pg.Uploader.GetTableSchemaInUpload(warehouseutils.UsersTable)) == 0 {
		return
	}
	errorMap[warehouseutils.UsersTable] = nil

	unionStagingTableName := misc.TruncateStr(fmt.Sprintf(`%s%s_%s`, stagingTablePrefix, strings.Replace(uuid.NewV4().String(), "-", "", -1), "users_identifies_union"), 127)
	stagingTableName := misc.TruncateStr(fmt.Sprintf(`%s%s_%s`, stagingTablePrefix, strings.Replace(uuid.NewV4().String(), "-", "", -1), warehouseutils.UsersTable), 127)

	userColMap := pg.Uploader.GetTableSchemaAfterUpload(warehouseutils.UsersTable)
	var userColNames, firstValProps []string
	for colName := range userColMap {
		if colName == "id" {
			continue
		}
		userColNames = append(userColNames, colName)
		caseSubQuery := fmt.Sprintf(`case
						  when (select true) then (
						  	select %[1]s from %[2]s
						  	where id = %[2]s.id
							  and %[1]s is not null
							  order by received_at desc
						  	limit 1)
						  end as %[1]s`, colName, unionStagingTableName)
		firstValProps = append(firstValProps, caseSubQuery)
	}

	sqlStatement := fmt.Sprintf(`CREATE TEMPORARY TABLE %[5]s as (
												(
													SELECT id, %[4]s FROM "%[1]s"."%[2]s" WHERE id in (SELECT user_id FROM %[3]s)
												) UNION
												(
													SELECT user_id, %[4]s FROM %[3]s
												)
											)`, pg.Namespace, warehouseutils.UsersTable, identifyStagingTable, strings.Join(userColNames, ","), unionStagingTableName)

	logger.Infof("PG: Creating staging table for union of users table with identify staging table: %s\n", sqlStatement)
	_, err = pg.Db.Exec(sqlStatement)
	if err != nil {
		errorMap[warehouseutils.UsersTable] = err
		return
	}

	sqlStatement = fmt.Sprintf(`CREATE TEMPORARY TABLE %[1]s AS (SELECT DISTINCT * FROM
										(
											SELECT
											id, %[2]s
											FROM %[3]s
										) as xyz
									)`,
		stagingTableName,
		strings.Join(firstValProps, ","),
		unionStagingTableName,
	)

	logger.Debugf("PG: Creating staging table for users: %s\n", sqlStatement)
	_, err = pg.Db.Exec(sqlStatement)
	if err != nil {
		errorMap[warehouseutils.UsersTable] = err
		return
	}

	// BEGIN TRANSACTION
	tx, err := pg.Db.Begin()
	if err != nil {
		errorMap[warehouseutils.UsersTable] = err
		return
	}

	primaryKey := "id"
	sqlStatement = fmt.Sprintf(`DELETE FROM %[1]s."%[2]s" using %[3]s _source where (_source.%[4]s = %[1]s.%[2]s.%[4]s)`, pg.Namespace, warehouseutils.UsersTable, stagingTableName, primaryKey)
	logger.Infof("PG: Dedup records for table:%s using staging table: %s\n", warehouseutils.UsersTable, sqlStatement)
	_, err = tx.Exec(sqlStatement)
	if err != nil {
		logger.Errorf("PG: Error deleting from original table for dedup: %v\n", err)
		tx.Rollback()
		errorMap[warehouseutils.UsersTable] = err
		return
	}

	sqlStatement = fmt.Sprintf(`INSERT INTO "%[1]s"."%[2]s" (%[4]s) SELECT %[4]s FROM  %[3]s`, pg.Namespace, warehouseutils.UsersTable, stagingTableName, strings.Join(append([]string{"id"}, userColNames...), ","))
	logger.Infof("PG: Inserting records for table:%s using staging table: %s\n", warehouseutils.UsersTable, sqlStatement)
	_, err = tx.Exec(sqlStatement)

	if err != nil {
		logger.Errorf("PG: Error inserting into users table from staging table: %v\n", err)
		tx.Rollback()
		errorMap[warehouseutils.UsersTable] = err
		return
	}

	err = tx.Commit()
	if err != nil {
		logger.Errorf("PG: Error in transaction commit for users table: %v\n", err)
		tx.Rollback()
		errorMap[warehouseutils.UsersTable] = err
		return
	}
	return
}

func checkAndIgnoreAlreadyExistError(err error) bool {
	if err != nil {
		// TODO: throw error if column already exists but of different type
		return false
	}
	return true
}

func (pg *HandleT) createSchema() (err error) {
	sqlStatement := fmt.Sprintf(`CREATE SCHEMA IF NOT EXISTS "%s"`, pg.Namespace)
	logger.Infof("PG: Creating schema name in postgres for PG:%s : %v", pg.Warehouse.Destination.ID, sqlStatement)
	_, err = pg.Db.Exec(sqlStatement)
	return
}

func (pg *HandleT) dropStagingTable(stagingTableName string) {
	logger.Infof("PG: dropping table %+v\n", stagingTableName)
	_, err := pg.Db.Exec(fmt.Sprintf(`DROP TABLE IF EXISTS "%s"`, stagingTableName))
	if err != nil {
		logger.Errorf("PG:  Error dropping staging table %s in postgres: %v", stagingTableName, err)
	}
}

func (pg *HandleT) createTable(name string, columns map[string]string) (err error) {
	sqlStatement := fmt.Sprintf(`CREATE TABLE IF NOT EXISTS "%s" ( %v )`, name, columnsWithDataTypes(columns, ""))
	logger.Infof("PG: Creating table in postgres for PG:%s : %v", pg.Warehouse.Destination.ID, sqlStatement)
	_, err = pg.Db.Exec(sqlStatement)
	return
}

func (pg *HandleT) tableExists(tableName string) (exists bool, err error) {
	sqlStatement := fmt.Sprintf(`SELECT EXISTS ( SELECT 1
   								 FROM   information_schema.tables
   								 WHERE  table_schema = '%s'
   								 AND    table_name = '%s'
								   )`, pg.Namespace, tableName)
	err = pg.Db.QueryRow(sqlStatement).Scan(&exists)
	return
}

func (pg *HandleT) addColumn(tableName string, columnName string, columnType string) (err error) {
	sqlStatement := fmt.Sprintf(`ALTER TABLE %s ADD COLUMN IF NOT EXISTS %s %s`, tableName, columnName, rudderDataTypesMapToPostgres[columnType])
	logger.Infof("PG: Adding column in postgres for PG:%s : %v", pg.Warehouse.Destination.ID, sqlStatement)
	_, err = pg.Db.Exec(sqlStatement)
	return
}

func (pg *HandleT) MigrateSchema(diff warehouseutils.SchemaDiffT) (err error) {
	if len(pg.Uploader.GetSchemaInWarehouse()) == 0 {
		err = pg.createSchema()
		if err != nil {
			return err
		}
	}
	// set the schema in search path. so that we can query table with unqualified name which is just the table name rather than using schema.table in queries
	sqlStatement := fmt.Sprintf(`SET search_path to "%s"`, pg.Namespace)
	_, err = pg.Db.Exec(sqlStatement)
	if err != nil {
		return err
	}
	logger.Infof("PG: Updated search_path to %s in postgres for PG:%s : %v", pg.Namespace, pg.Warehouse.Destination.ID, sqlStatement)

	processedTables := make(map[string]bool)
	for _, tableName := range diff.Tables {
		tableExists, err := pg.tableExists(tableName)
		if err != nil {
			return err
		}
		if !tableExists {
			err = pg.createTable(fmt.Sprintf(`%s`, tableName), diff.ColumnMaps[tableName])
			if err != nil {
				return err
			}
			processedTables[tableName] = true
		}
	}
	for tableName, columnMap := range diff.ColumnMaps {
		// skip adding columns when table didn't exist previously and was created in the prev statement
		// this to make sure all columns in the the columnMap exists in the table in snowflake
		if _, ok := processedTables[tableName]; ok {
			continue
		}
		if len(columnMap) > 0 {
			for columnName, columnType := range columnMap {
				err := pg.addColumn(tableName, columnName, columnType)
				if err != nil {
					logger.Errorf("PG: Column %s already exists on %s.%s \nResponse: %v", columnName, pg.Namespace, tableName, err)
					return err
				}
			}
		}
	}
	return nil
}

func (pg *HandleT) TestConnection(warehouse warehouseutils.WarehouseT) (err error) {
	pg.Warehouse = warehouse
	pg.Db, err = connect(pg.getConnectionCredentials())
	if err != nil {
		return
	}
	pingResultChannel := make(chan error, 1)
	defer pg.Db.Close()
	rruntime.Go(func() {
		pingResultChannel <- pg.Db.Ping()
	})
	var timeOut time.Duration = 5
	select {
	case err = <-pingResultChannel:
	case <-time.After(timeOut * time.Second):
		err = errors.New(fmt.Sprintf("connection testing timed out after %v sec", timeOut))
	}
	return
}

func (pg *HandleT) Setup(warehouse warehouseutils.WarehouseT, uploader warehouseutils.UploaderI) (err error) {
	pg.Warehouse = warehouse
	pg.Namespace = warehouse.Namespace
	pg.ObjectStorage = warehouseutils.ObjectStorageType(warehouseutils.POSTGRES, warehouse.Destination.Config)
	pg.Uploader = uploader

	pg.Db, err = connect(pg.getConnectionCredentials())
	return err
}

func (pg *HandleT) CrashRecover(warehouse warehouseutils.WarehouseT) (err error) {
	return
}

// FetchSchema queries postgres and returns the schema associated with provided namespace
func (pg *HandleT) FetchSchema(warehouse warehouseutils.WarehouseT) (schema warehouseutils.SchemaT, err error) {
	pg.Warehouse = warehouse
	pg.Namespace = warehouse.Namespace
	dbHandle, err := connect(pg.getConnectionCredentials())
	if err != nil {
		return
	}
	defer dbHandle.Close()

	schema = make(warehouseutils.SchemaT)
	sqlStatement := fmt.Sprintf(`SELECT table_name, column_name, data_type
									FROM INFORMATION_SCHEMA.COLUMNS
									WHERE table_schema = '%s' and table_name not like '%s%s'`, pg.Namespace, stagingTablePrefix, "%")

	rows, err := dbHandle.Query(sqlStatement)
	if err != nil && err != sql.ErrNoRows {
		logger.Errorf("PG: Error in fetching schema from postgres destination:%v, query: %v", pg.Warehouse.Destination.ID, sqlStatement)
		return
	}
	if err == sql.ErrNoRows {
		return schema, nil
	}
	defer rows.Close()
	for rows.Next() {
		var tName, cName, cType string
		err = rows.Scan(&tName, &cName, &cType)
		if err != nil {
			logger.Errorf("PG: Error in processing fetched schema from redshift destination:%v", pg.Warehouse.Destination.ID)
			return
		}
		if _, ok := schema[tName]; !ok {
			schema[tName] = make(map[string]string)
		}
		if datatype, ok := postgresDataTypesMapToRudder[cType]; ok {
			schema[tName][cName] = datatype
		}
	}
	return
}

func (pg *HandleT) LoadUserTables() map[string]error {
	return pg.loadUserTables()
}

func (pg *HandleT) LoadTable(tableName string) error {
	_, err := pg.loadTable(tableName, pg.Uploader.GetTableSchemaInUpload(tableName), false)
	return err
}

func (pg *HandleT) Cleanup() {
	if pg.Db != nil {
		pg.Db.Close()
	}
}

func (pg *HandleT) LoadIdentityMergeRulesTable() (err error) {
	return
}

func (pg *HandleT) LoadIdentityMappingsTable() (err error) {
	return
}

func (pg *HandleT) DownloadIdentityRules(*misc.GZipWriter) (err error) {
	return
}<|MERGE_RESOLUTION|>--- conflicted
+++ resolved
@@ -244,12 +244,7 @@
 					logger.Infof("PG: File reading completed while reading csv file for loading in staging table:%s: %s", stagingTableName, objectFileName)
 					break
 				} else {
-<<<<<<< HEAD
-					logger.Errorf("PG: Error while reading csv file for loading in staging table:%s: %v", stagingTableName, err)
-=======
 					logger.Errorf("PG: Error while reading csv file %s for loading in staging table:%s: %v", objectFileName, stagingTableName, err)
-					warehouseutils.SetTableUploadError(warehouseutils.ExportingDataFailedState, pg.Upload.ID, tableName, err, pg.DbHandle)
->>>>>>> 01b8af70
 					txn.Rollback()
 					return
 				}
