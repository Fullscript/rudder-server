--- conflicted
+++ resolved
@@ -5,10 +5,11 @@
 package mocks_jobsdb
 
 import (
+	reflect "reflect"
+
 	gomock "github.com/golang/mock/gomock"
 	jobsdb "github.com/rudderlabs/rudder-server/jobsdb"
 	uuid "github.com/satori/go.uuid"
-	reflect "reflect"
 )
 
 // MockJobsDB is a mock of JobsDB interface
@@ -48,12 +49,6 @@
 	return mr.mock.ctrl.RecordCallWithMethodType(mr.mock, "CheckPGHealth", reflect.TypeOf((*MockJobsDB)(nil).CheckPGHealth))
 }
 
-<<<<<<< HEAD
-// Store mocks base method
-func (m *MockJobsDB) Store(arg0 []*jobsdb.JobT) {
-	m.ctrl.T.Helper()
-	m.ctrl.Call(m, "Store", arg0)
-=======
 // GetExecuting mocks base method
 func (m *MockJobsDB) GetExecuting(arg0 []string, arg1 int, arg2 []jobsdb.ParameterFilterT) []*jobsdb.JobT {
 	m.ctrl.T.Helper()
@@ -74,7 +69,6 @@
 	ret := m.ctrl.Call(m, "GetToRetry", arg0, arg1, arg2)
 	ret0, _ := ret[0].([]*jobsdb.JobT)
 	return ret0
->>>>>>> 51843861
 }
 
 // GetToRetry indicates an expected call of GetToRetry
@@ -121,8 +115,6 @@
 func (mr *MockJobsDBMockRecorder) StoreWithRetryEach(arg0 interface{}) *gomock.Call {
 	mr.mock.ctrl.T.Helper()
 	return mr.mock.ctrl.RecordCallWithMethodType(mr.mock, "StoreWithRetryEach", reflect.TypeOf((*MockJobsDB)(nil).StoreWithRetryEach), arg0)
-<<<<<<< HEAD
-=======
 }
 
 // UpdateJobStatus mocks base method
@@ -135,5 +127,4 @@
 func (mr *MockJobsDBMockRecorder) UpdateJobStatus(arg0, arg1, arg2 interface{}) *gomock.Call {
 	mr.mock.ctrl.T.Helper()
 	return mr.mock.ctrl.RecordCallWithMethodType(mr.mock, "UpdateJobStatus", reflect.TypeOf((*MockJobsDB)(nil).UpdateJobStatus), arg0, arg1, arg2)
->>>>>>> 51843861
 }